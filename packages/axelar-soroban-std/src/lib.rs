#![no_std]
<<<<<<< HEAD
#[cfg(any(test, feature = "testutils"))]
=======
#[cfg(test)]
>>>>>>> 442c42a5
extern crate std;
// required by goldie

#[cfg(any(test, feature = "testutils"))]
pub mod testutils;

#[cfg(any(test, feature = "testutils"))]
pub use testutils::*;

pub mod traits;

pub mod types;

pub mod error;

pub mod shared_interfaces;

pub mod events;

#[cfg(test)]
mod testdata;<|MERGE_RESOLUTION|>--- conflicted
+++ resolved
@@ -1,11 +1,8 @@
 #![no_std]
-<<<<<<< HEAD
+
+// required by goldie
 #[cfg(any(test, feature = "testutils"))]
-=======
-#[cfg(test)]
->>>>>>> 442c42a5
 extern crate std;
-// required by goldie
 
 #[cfg(any(test, feature = "testutils"))]
 pub mod testutils;
