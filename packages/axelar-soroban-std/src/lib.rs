#![no_std]

// required by goldie
#[cfg(any(test, feature = "testutils"))]
extern crate std;

#[cfg(any(test, feature = "testutils"))]
pub mod testutils;

#[cfg(any(test, feature = "testutils"))]
pub use testutils::*;

pub mod traits;

pub mod types;

pub mod error;

pub mod shared_interfaces;

<<<<<<< HEAD
pub mod events;
=======
pub mod ttl;
>>>>>>> 6440cf86

#[cfg(test)]
mod testdata;<|MERGE_RESOLUTION|>--- conflicted
+++ resolved
@@ -18,11 +18,9 @@
 
 pub mod shared_interfaces;
 
-<<<<<<< HEAD
+pub mod ttl;
+
 pub mod events;
-=======
-pub mod ttl;
->>>>>>> 6440cf86
 
 #[cfg(test)]
 mod testdata;