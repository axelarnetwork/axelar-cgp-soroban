[package]
name = "interchain-token-service"
version = "0.1.0"
edition = { workspace = true }
description = "Contract related to Interchain Token Service."
license = "MIT"
publish = true

[lib]
crate-type = ["cdylib", "rlib"]

[dependencies]
alloy-primitives = { workspace = true }
alloy-sol-types = { workspace = true }
axelar-gas-service = { workspace = true, features = ["library"] }
axelar-gateway = { workspace = true, features = ["library"] }
axelar-soroban-std = { workspace = true }
interchain-token = { workspace = true, features = ["library"] }
soroban-sdk = { workspace = true, features = ["alloc"] }
soroban-token-sdk = { workspace = true }

[dev-dependencies]
axelar-gas-service = { workspace = true, features = ["testutils"] }
axelar-gateway = { workspace = true, features = ["testutils"] }
axelar-soroban-std = { workspace = true, features = ["testutils"] }
goldie = { workspace = true }
<<<<<<< HEAD
hex = "0.4"
interchain-token = { workspace = true, features = ["testutils"] }
=======
hex = { workspace = true }
>>>>>>> 0b2d38ab
soroban-sdk = { workspace = true, features = ["testutils", "alloc"] }

[lints]
workspace = true<|MERGE_RESOLUTION|>--- conflicted
+++ resolved
@@ -24,12 +24,8 @@
 axelar-gateway = { workspace = true, features = ["testutils"] }
 axelar-soroban-std = { workspace = true, features = ["testutils"] }
 goldie = { workspace = true }
-<<<<<<< HEAD
-hex = "0.4"
+hex = { workspace = true }
 interchain-token = { workspace = true, features = ["testutils"] }
-=======
-hex = { workspace = true }
->>>>>>> 0b2d38ab
 soroban-sdk = { workspace = true, features = ["testutils", "alloc"] }
 
 [lints]
