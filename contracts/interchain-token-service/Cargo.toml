[package]
name = "interchain-token-service"
version = "0.1.0"
edition = { workspace = true }
description = "Contract related to Interchain Token Service."
license = "MIT"
publish = true

[lib]
crate-type = ["cdylib", "rlib"]

[dependencies]
alloy-primitives = { workspace = true }
alloy-sol-types = { workspace = true }
axelar-gas-service = { workspace = true, features = ["library"] }
axelar-gateway = { workspace = true, features = ["library"] }
axelar-soroban-std = { workspace = true }
interchain-token = { workspace = true, features = ["library"] }
soroban-sdk = { workspace = true, features = ["alloc"] }
soroban-token-sdk = { workspace = true }

[dev-dependencies]
axelar-gas-service = { workspace = true, features = ["testutils"] }
axelar-gateway = { workspace = true, features = ["testutils"] }
axelar-soroban-std = { workspace = true, features = ["testutils"] }
goldie = { workspace = true }
hex = { workspace = true }
interchain-token = { workspace = true, features = ["testutils"] }
interchain-token-service = { workspace = true, features = ["testutils"] }
soroban-sdk = { workspace = true, features = ["testutils", "alloc"] }

[features]
<<<<<<< HEAD
testutils = ["axelar-soroban-std/testutils"]
=======
testutils = ["soroban-sdk/testutils"]
>>>>>>> 125a7667

[lints]
workspace = true<|MERGE_RESOLUTION|>--- conflicted
+++ resolved
@@ -30,11 +30,7 @@
 soroban-sdk = { workspace = true, features = ["testutils", "alloc"] }
 
 [features]
-<<<<<<< HEAD
 testutils = ["axelar-soroban-std/testutils"]
-=======
-testutils = ["soroban-sdk/testutils"]
->>>>>>> 125a7667
 
 [lints]
 workspace = true