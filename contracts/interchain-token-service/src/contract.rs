use axelar_gas_service::AxelarGasServiceClient;
use axelar_gateway::{executable::AxelarExecutableInterface, AxelarGatewayMessagingClient};
use axelar_soroban_std::events::Event;
use axelar_soroban_std::{
    address::AddressExt, ensure, interfaces, types::Token, Ownable, Upgradable,
};
use interchain_token::InterchainTokenClient;
use soroban_sdk::token::StellarAssetClient;
use soroban_sdk::xdr::{FromXdr, ToXdr};
use soroban_sdk::{contract, contractimpl, Address, Bytes, BytesN, Env, String};
use soroban_token_sdk::metadata::TokenMetadata;

use crate::abi::{get_message_type, MessageType as EncodedMessageType};
use crate::error::ContractError;
<<<<<<< HEAD
use crate::event::InterchainTransferSent;
=======
use crate::event::{
    InterchainTransferReceivedEvent, TrustedChainRemovedEvent, TrustedChainSetEvent,
};
>>>>>>> 125a7667
use crate::interface::InterchainTokenServiceInterface;
use crate::storage_types::{DataKey, TokenIdConfigValue};
use crate::types::{HubMessage, InterchainTransfer, Message, TokenManagerType};
use crate::{event, token_handler};

const ITS_HUB_CHAIN_NAME: &str = "axelar";
const PREFIX_INTERCHAIN_TOKEN_ID: &str = "its-interchain-token-id";
const PREFIX_INTERCHAIN_TOKEN_SALT: &str = "interchain-token-salt";

#[contract]
#[derive(Ownable, Upgradable)]
pub struct InterchainTokenService;

#[contractimpl]
impl InterchainTokenService {
    pub fn __constructor(
        env: Env,
        owner: Address,
        gateway: Address,
        gas_service: Address,
        its_hub_address: String,
        chain_name: String,
        interchain_token_wasm_hash: BytesN<32>,
    ) {
        interfaces::set_owner(&env, &owner);
        env.storage().instance().set(&DataKey::Gateway, &gateway);
        env.storage()
            .instance()
            .set(&DataKey::GasService, &gas_service);
        env.storage()
            .instance()
            .set(&DataKey::ItsHubAddress, &its_hub_address);
        env.storage()
            .instance()
            .set(&DataKey::ChainName, &chain_name);
        env.storage().instance().set(
            &DataKey::InterchainTokenWasmHash,
            &interchain_token_wasm_hash,
        );
    }
}

#[contractimpl]
impl InterchainTokenServiceInterface for InterchainTokenService {
    fn chain_name(env: &Env) -> String {
        env.storage()
            .instance()
            .get(&DataKey::ChainName)
            .expect("chain name not found")
    }

    fn gas_service(env: &Env) -> Address {
        env.storage()
            .instance()
            .get(&DataKey::GasService)
            .expect("gas service not found")
    }

    fn interchain_token_wasm_hash(env: &Env) -> BytesN<32> {
        env.storage()
            .instance()
            .get(&DataKey::InterchainTokenWasmHash)
            .expect("interchain token wasm hash not found")
    }

    fn its_hub_address(env: &Env) -> String {
        env.storage()
            .instance()
            .get(&DataKey::ItsHubAddress)
            .expect("its hub address not found")
    }

    fn its_hub_chain_name(env: &Env) -> String {
        String::from_str(env, ITS_HUB_CHAIN_NAME)
    }

    fn is_trusted_chain(env: &Env, chain: String) -> bool {
        env.storage()
            .persistent()
            .has(&DataKey::TrustedChain(chain))
    }

    fn set_trusted_chain(env: &Env, chain: String) -> Result<(), ContractError> {
        Self::owner(env).require_auth();

        let key = DataKey::TrustedChain(chain.clone());

        ensure!(
            !env.storage().persistent().has(&key),
            ContractError::TrustedChainAlreadySet
        );

        env.storage().persistent().set(&key, &());

        TrustedChainSetEvent { chain }.emit(env);

        Ok(())
    }

    fn remove_trusted_chain(env: &Env, chain: String) -> Result<(), ContractError> {
        Self::owner(env).require_auth();

        let key = DataKey::TrustedChain(chain.clone());

        ensure!(
            env.storage().persistent().has(&key),
            ContractError::TrustedChainNotSet
        );

        env.storage().persistent().remove(&key);

        TrustedChainRemovedEvent { chain }.emit(env);

        Ok(())
    }

    fn interchain_token_deploy_salt(env: &Env, deployer: Address, salt: BytesN<32>) -> BytesN<32> {
        let chain_name = Self::chain_name(env);
        let chain_name_hash: BytesN<32> = env.crypto().keccak256(&(chain_name).to_xdr(env)).into();
        env.crypto()
            .keccak256(
                &(
                    PREFIX_INTERCHAIN_TOKEN_SALT,
                    chain_name_hash,
                    deployer,
                    salt,
                )
                    .to_xdr(env),
            )
            .into()
    }

    fn interchain_token_id(env: &Env, sender: Address, salt: BytesN<32>) -> BytesN<32> {
        env.crypto()
            .keccak256(&(PREFIX_INTERCHAIN_TOKEN_ID, sender, salt).to_xdr(env))
            .into()
    }

    /// Retrieves the address of the token associated with the specified token ID.
    ///
    /// # Arguments
    /// * `env` - A reference to the environment in which the function operates.
    /// * `token_id` - A 32-byte identifier for the token.
    ///
    /// # Returns
    /// * `Address` - The address of the token associated with the given token ID.
    fn token_address(env: &Env, token_id: BytesN<32>) -> Address {
        Self::token_id_config(env, token_id).token_address
    }

    /// Retrieves the type of the token manager type associated with the specified token ID.
    ///
    /// # Arguments
    /// * `env` - A reference to the environment in which the function operates.
    /// * `token_id` - A 32-byte identifier for the token.
    ///
    /// # Returns
    /// * `TokenManagerType` - The type of the token manager associated with the given token ID.
    fn token_manager_type(env: &Env, token_id: BytesN<32>) -> TokenManagerType {
        Self::token_id_config(env, token_id).token_manager_type
    }

    fn deploy_interchain_token(
        env: &Env,
        caller: Address,
        salt: BytesN<32>,
        token_meta_data: TokenMetadata,
        initial_supply: i128,
        minter: Option<Address>,
    ) -> Result<BytesN<32>, ContractError> {
        caller.require_auth();

        let initial_minter = if initial_supply > 0 {
            Some(env.current_contract_address())
        } else if let Some(ref minter) = minter {
            ensure!(
                *minter != env.current_contract_address(),
                ContractError::InvalidMinter
            );
            Some(minter.clone())
        } else {
            None
        };

        let deploy_salt = Self::interchain_token_deploy_salt(env, caller.clone(), salt);
        let token_id = Self::interchain_token_id(env, Address::zero(env), deploy_salt);

        let deployed_address = env
            .deployer()
            .with_address(env.current_contract_address(), token_id.clone())
            .deploy_v2(
                Self::interchain_token_wasm_hash(env),
                (
                    env.current_contract_address(),
                    initial_minter,
                    token_id.clone(),
                    token_meta_data,
                ),
            );

        if initial_supply > 0 {
            StellarAssetClient::new(env, &deployed_address).mint(&caller, &initial_supply);

            if let Some(minter) = minter {
                let token = InterchainTokenClient::new(env, &deployed_address);
                token.remove_minter(&env.current_contract_address());
                token.add_minter(&minter);
            }
        }

        Self::set_token_id_config(
            env,
            token_id.clone(),
            TokenIdConfigValue {
                token_address: deployed_address,
                token_manager_type: TokenManagerType::NativeInterchainToken,
            },
        );

        Ok(token_id)
    }

    fn deploy_remote_interchain_token(
        _env: &Env,
        _caller: Address,
        _salt: BytesN<32>,
        _minter: Option<Bytes>,
        _destination_chain: String,
        _gas_token: Token,
    ) -> Result<BytesN<32>, ContractError> {
        // TODO: implementation

        todo!()
    }

    fn interchain_transfer(
        env: &Env,
        caller: Address,
        token_id: BytesN<32>,
        destination_chain: String,
        destination_address: Bytes,
        amount: i128,
        data: Option<Bytes>,
        gas_token: Token,
    ) -> Result<(), ContractError> {
        ensure!(amount > 0, ContractError::InvalidAmount);

        token_handler::take_token(
            env,
            caller.clone(),
            Self::token_id_config(env, token_id.clone()),
            amount,
        )?;

        InterchainTransferSent {
            token_id: token_id.clone(),
            source_address: caller.clone(),
            destination_address: destination_address.clone(),
            amount,
            data: data.clone(),
        }
        .emit(env);

        let message = Message::InterchainTransfer(InterchainTransfer {
            token_id,
            source_address: caller.clone().to_xdr(env),
            destination_address,
            amount,
            data,
        });

        Self::pay_gas_and_call_contract(env, caller, destination_chain, message, gas_token)?;

        Ok(())
    }
}

#[contractimpl]
impl AxelarExecutableInterface for InterchainTokenService {
    fn gateway(env: &Env) -> Address {
        env.storage()
            .instance()
            .get(&DataKey::Gateway)
            .expect("gateway not found")
    }

    fn execute(
        env: Env,
        source_chain: String,
        message_id: String,
        source_address: String,
        payload: Bytes,
    ) {
        let _ = Self::validate_message(&env, &source_chain, &message_id, &source_address, &payload);

        let _ = Self::execute_message(&env, source_chain, message_id, source_address, payload);
    }
}

impl InterchainTokenService {
    // Modify this function to add migration logic
    const fn run_migration(_env: &Env, _migration_data: ()) {}

    fn pay_gas_and_call_contract(
        env: &Env,
        caller: Address,
        destination_chain: String,
        message: Message,
        gas_token: Token,
    ) -> Result<(), ContractError> {
        // Note: ITS Hub chain as the actual destination chain for the messsage isn't supported
        ensure!(
            Self::is_trusted_chain(env, destination_chain.clone()),
            ContractError::UntrustedChain
        );

        let gateway = AxelarGatewayMessagingClient::new(env, &Self::gateway(env));
        let gas_service = AxelarGasServiceClient::new(env, &Self::gas_service(env));

        let payload = HubMessage::SendToHub {
            destination_chain,
            message,
        }
        .abi_encode(env)?;

        let hub_chain = Self::its_hub_chain_name(env);
        let hub_address = Self::its_hub_address(env);

        gas_service.pay_gas(
            &env.current_contract_address(),
            &hub_chain,
            &hub_address,
            &payload,
            &caller,
            &gas_token,
            &Bytes::new(env),
        );

        gateway.call_contract(
            &env.current_contract_address(),
            &hub_chain,
            &hub_address,
            &payload,
        );

        Ok(())
    }

    fn execute_message(
        env: &Env,
        source_chain: String,
        _message_id: String,
        _source_address: String,
        payload: Bytes,
    ) -> Result<(), ContractError> {
        let (source_chain, message) = Self::get_execute_params(env, source_chain, &payload)?;

        match message {
            Message::InterchainTransfer(InterchainTransfer {
                token_id,
                source_address,
                destination_address,
                amount,
                data,
            }) => {
                let recipient = Address::from_xdr(env, &destination_address)
                    .map_err(|_| ContractError::InvalidDestinationAddress)?;

                token_handler::give_token(
                    env,
                    recipient,
                    Self::token_id_config(env, token_id.clone()),
                    amount,
                )?;

<<<<<<< HEAD
                event::interchain_transfer_received(
                    env,
                    source_chain,
                    token_id,
                    source_address,
                    destination_address,
                    amount,
                    data,
                );
=======
                InterchainTransferReceivedEvent {
                    source_chain: original_source_chain,
                    token_id: inner_message.token_id,
                    source_address: inner_message.source_address,
                    destination_address: inner_message.destination_address,
                    amount: inner_message.amount,
                    data: inner_message.data,
                }
                .emit(env);
>>>>>>> 125a7667

                Ok(())
            }
            Message::DeployInterchainToken(_) => {
                // TODO
                Ok(())
            }
        }
    }

    fn get_execute_params(
        env: &Env,
        source_chain: String,
        payload: &Bytes,
    ) -> Result<(String, Message), ContractError> {
        let message_type = get_message_type(&payload.to_alloc_vec())?;

        ensure!(
            message_type == EncodedMessageType::ReceiveFromHub,
            ContractError::InvalidMessageType
        );

        ensure!(
            source_chain == Self::its_hub_chain_name(env),
            ContractError::InvalidHubChain
        );

        let decoded_message = HubMessage::abi_decode(env, payload)?;

        let HubMessage::ReceiveFromHub {
            source_chain: original_source_chain,
            message: inner_message,
        } = decoded_message
        else {
            return Err(ContractError::InvalidMessageType);
        };

        ensure!(
            Self::is_trusted_chain(env, original_source_chain.clone()),
            ContractError::UntrustedChain
        );

        Ok((original_source_chain, inner_message))
    }

    fn set_token_id_config(env: &Env, token_id: BytesN<32>, token_data: TokenIdConfigValue) {
        env.storage()
            .persistent()
            .set(&DataKey::TokenIdConfigKey(token_id), &token_data);
    }

    fn token_id_config(env: &Env, token_id: BytesN<32>) -> TokenIdConfigValue {
        env.storage()
            .persistent()
            .get(&DataKey::TokenIdConfigKey(token_id))
            .expect("token id config not found")
    }
}<|MERGE_RESOLUTION|>--- conflicted
+++ resolved
@@ -12,17 +12,13 @@
 
 use crate::abi::{get_message_type, MessageType as EncodedMessageType};
 use crate::error::ContractError;
-<<<<<<< HEAD
-use crate::event::InterchainTransferSent;
-=======
 use crate::event::{
-    InterchainTransferReceivedEvent, TrustedChainRemovedEvent, TrustedChainSetEvent,
+    InterchainTransferSentEvent, InterchainTransferReceivedEvent, TrustedChainRemovedEvent, TrustedChainSetEvent,
 };
->>>>>>> 125a7667
 use crate::interface::InterchainTokenServiceInterface;
 use crate::storage_types::{DataKey, TokenIdConfigValue};
 use crate::types::{HubMessage, InterchainTransfer, Message, TokenManagerType};
-use crate::{event, token_handler};
+use crate::token_handler;
 
 const ITS_HUB_CHAIN_NAME: &str = "axelar";
 const PREFIX_INTERCHAIN_TOKEN_ID: &str = "its-interchain-token-id";
@@ -273,7 +269,7 @@
             amount,
         )?;
 
-        InterchainTransferSent {
+        InterchainTransferSentEvent {
             token_id: token_id.clone(),
             source_address: caller.clone(),
             destination_address: destination_address.clone(),
@@ -394,8 +390,7 @@
                     amount,
                 )?;
 
-<<<<<<< HEAD
-                event::interchain_transfer_received(
+                InterchainTransferReceivedEvent(
                     env,
                     source_chain,
                     token_id,
@@ -403,18 +398,8 @@
                     destination_address,
                     amount,
                     data,
-                );
-=======
-                InterchainTransferReceivedEvent {
-                    source_chain: original_source_chain,
-                    token_id: inner_message.token_id,
-                    source_address: inner_message.source_address,
-                    destination_address: inner_message.destination_address,
-                    amount: inner_message.amount,
-                    data: inner_message.data,
-                }
+                )
                 .emit(env);
->>>>>>> 125a7667
 
                 Ok(())
             }
