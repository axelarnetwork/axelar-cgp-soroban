--- conflicted
+++ resolved
@@ -1,48 +1,34 @@
-<<<<<<< HEAD
-=======
 use axelar_soroban_std::ensure;
 use axelar_soroban_std::types::Token;
 use soroban_sdk::{bytes, contract, contractimpl, Address, Bytes, Env, FromVal, String};
 
->>>>>>> b062cf1e
 use crate::error::ContractError;
 use crate::event;
 use crate::interface::InterchainTokenServiceInterface;
 use crate::storage_types::DataKey;
-<<<<<<< HEAD
-use axelar_soroban_std::shared_interfaces::OwnershipInterface;
-use axelar_soroban_std::shared_interfaces::{migrate, UpgradeableInterface};
-use axelar_soroban_std::{ensure, shared_interfaces};
-use soroban_sdk::{contract, contractimpl, Address, BytesN, Env, String};
-=======
 use crate::types::MessageType;
 
 use axelar_gas_service::AxelarGasServiceClient;
 use axelar_gateway::AxelarGatewayMessagingClient;
 
 use axelar_gateway::executable::AxelarExecutableInterface;
->>>>>>> b062cf1e
 
 #[contract]
 pub struct InterchainTokenService;
 
 #[contractimpl]
 impl InterchainTokenService {
-<<<<<<< HEAD
-    pub fn __constructor(env: Env, owner: Address) {
+    pub fn __constructor(env: Env, owner: Address, gateway: Address, gas_service: Address) {
         shared_interfaces::set_owner(&env, &owner);
+        env.storage().instance().set(&DataKey::Gateway, &gateway);
+        env.storage()
+            .instance()
+            .set(&DataKey::GasService, &gas_service);
     }
 
     pub fn migrate(env: &Env, migration_data: ()) -> Result<(), ContractError> {
         migrate::<Self>(env, || Self::run_migration(env, migration_data))
             .map_err(|_| ContractError::MigrationNotAllowed)
-=======
-    pub fn __constructor(env: Env, owner: Address, gateway: Address, gas_service: Address) {
-        env.storage().instance().set(&DataKey::Owner, &owner);
-        env.storage().instance().set(&DataKey::Gateway, &gateway);
-        env.storage()
-            .instance()
-            .set(&DataKey::GasService, &gas_service);
     }
 
     fn gas_service(env: &Env) -> Address {
@@ -118,8 +104,6 @@
             .instance()
             .get(&DataKey::Owner)
             .expect("owner not found")
->>>>>>> b062cf1e
-    }
 
     fn transfer_ownership(env: &Env, new_owner: Address) {
         let owner = Self::owner(env);
@@ -168,24 +152,6 @@
 
         Ok(())
     }
-<<<<<<< HEAD
-}
-
-impl InterchainTokenService {
-    // Modify this function to add migration logic
-    #[allow(clippy::missing_const_for_fn)] // exclude no-op implementations from this lint
-    fn run_migration(_env: &Env, _migration_data: ()) {}
-}
-
-#[contractimpl]
-impl UpgradeableInterface for InterchainTokenService {
-    fn version(env: &Env) -> String {
-        String::from_str(env, env!("CARGO_PKG_VERSION"))
-    }
-
-    fn upgrade(env: &Env, new_wasm_hash: BytesN<32>) {
-        shared_interfaces::upgrade::<Self>(env, new_wasm_hash);
-=======
 
     fn deploy_interchain_token(
         _env: &Env,
@@ -247,17 +213,10 @@
             payload,
             gas_token,
         );
->>>>>>> b062cf1e
-    }
-}
-
-#[contractimpl]
-<<<<<<< HEAD
-impl OwnershipInterface for InterchainTokenService {
-    // boilerplate necessary for the contractimpl macro to include function in the generated client
-    fn owner(env: &Env) -> Address {
-        shared_interfaces::owner(env)
-=======
+    }
+}
+
+#[contractimpl]
 impl AxelarExecutableInterface for InterchainTokenService {
     fn gateway(env: &Env) -> Address {
         env.storage().instance().get(&DataKey::Gateway).unwrap()
@@ -281,6 +240,30 @@
         );
 
         event::executed(&env, source_chain, message_id, source_address, payload);
->>>>>>> b062cf1e
+    }
+}
+
+impl InterchainTokenService {
+    // Modify this function to add migration logic
+    #[allow(clippy::missing_const_for_fn)] // exclude no-op implementations from this lint
+    fn run_migration(_env: &Env, _migration_data: ()) {}
+}
+
+#[contractimpl]
+impl UpgradeableInterface for InterchainTokenService {
+    fn version(env: &Env) -> String {
+        String::from_str(env, env!("CARGO_PKG_VERSION"))
+    }
+
+    fn upgrade(env: &Env, new_wasm_hash: BytesN<32>) {
+        shared_interfaces::upgrade::<Self>(env, new_wasm_hash);
+    }
+}
+
+#[contractimpl]
+impl OwnershipInterface for InterchainTokenService {
+    // boilerplate necessary for the contractimpl macro to include function in the generated client
+    fn owner(env: &Env) -> Address {
+        shared_interfaces::owner(env)
     }
 }