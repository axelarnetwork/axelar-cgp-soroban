--- conflicted
+++ resolved
@@ -644,12 +644,12 @@
             .into()
     }
 
-<<<<<<< HEAD
     fn extend_persistent_ttl(env: &Env, key: &DataKey) {
         env.storage()
             .persistent()
             .extend_ttl(key, INSTANCE_TTL_THRESHOLD, INSTANCE_TTL_EXTEND_TO);
-=======
+    }
+
     fn deploy_interchain_token_contract(
         env: &Env,
         minter: Option<Address>,
@@ -680,6 +680,5 @@
         .emit(env);
 
         deployed_address
->>>>>>> bfc7ded7
     }
 }