mod utils;

use axelar_gateway::testutils::{generate_proof, get_approve_hash};
use axelar_gateway::types::Message as GatewayMessage;
use axelar_soroban_std::traits::BytesExt;
use axelar_soroban_std::{assert_last_emitted_event, assert_ok, events};
use interchain_token_service::event::InterchainTransferReceivedEvent;
use interchain_token_service::types::{HubMessage, InterchainTransfer, Message};
use soroban_sdk::xdr::ToXdr;
use soroban_sdk::{testutils::Address as _, vec, Address, Bytes, BytesN, String, Symbol};
use utils::{register_chains, setup_env, setup_gas_token, HUB_CHAIN};

#[test]
fn interchain_transfer_send() {
    let (env, client, gateway_client, _) = setup_env();
    register_chains(&env, &client);
    let sender: Address = Address::generate(&env);
    let gas_token = setup_gas_token(&env, &sender);

    let token_id = BytesN::from_array(&env, &[255u8; 32]);
    let destination_chain = String::from_str(&env, HUB_CHAIN);
    let destination_address = Bytes::from_hex(&env, "4F4495243837681061C4743b74B3eEdf548D56A5");
    let amount = i128::MAX;
    let data = Some(Bytes::from_hex(&env, "abcd"));

    let msg = Message::InterchainTransfer(InterchainTransfer {
        token_id: token_id.clone(),
        source_address: sender.clone().to_xdr(&env),
        destination_address: destination_address.clone(),
        amount,
        data: data.clone(),
    });

    let expected_payload = assert_ok!(HubMessage::SendToHub {
        destination_chain: String::from_str(&env, HUB_CHAIN),
        message: msg
    }
    .abi_encode(&env));

    let expected_destination_chain = client.its_hub_chain_name();
    let expected_destination_address = client.its_hub_address();
    let expected_payload_hash: BytesN<32> = env.crypto().keccak256(&expected_payload).into();

    client.mock_all_auths().interchain_transfer(
        &sender,
        &token_id,
        &destination_chain,
        &destination_address,
        &amount,
        &data,
        &gas_token,
    );

    assert_last_emitted_event(
        &env,
        &gateway_client.address,
        (
            Symbol::new(&env, "contract_called"),
            client.address,
            expected_destination_chain,
            expected_destination_address,
            expected_payload_hash,
        ),
        expected_payload,
    );
}

#[test]
fn interchain_transfer_receive() {
    let (env, client, gateway_client, signers) = setup_env();
    register_chains(&env, &client);

    let sender = Address::generate(&env).to_xdr(&env);
    let recipient = Address::generate(&env).to_xdr(&env);
    let source_chain = client.its_hub_chain_name();
    let source_address = Address::generate(&env).to_string();

    let token_id = BytesN::from_array(&env, &[255u8; 32]);
    let amount = i128::MAX;
    let data = Some(Bytes::from_hex(&env, "abcd"));

    let msg = HubMessage::ReceiveFromHub {
        source_chain: String::from_str(&env, HUB_CHAIN),
        message: Message::InterchainTransfer(InterchainTransfer {
            token_id,
            source_address: sender,
            destination_address: recipient,
            amount,
            data,
        }),
    };
    let payload = msg.abi_encode(&env).unwrap();
    let payload_hash: BytesN<32> = env.crypto().keccak256(&payload).into();

    let message_id = String::from_str(&env, "test");

    let messages = vec![
        &env,
        GatewayMessage {
            source_chain: source_chain.clone(),
            message_id: message_id.clone(),
            source_address: source_address.clone(),
            contract_address: client.address.clone(),
            payload_hash,
        },
    ];
    let data_hash = get_approve_hash(&env, messages.clone());
    let proof = generate_proof(&env, data_hash, signers);

    gateway_client.approve_messages(&messages, &proof);

    client.execute(&source_chain, &message_id, &source_address, &payload);

<<<<<<< HEAD
    assert_emitted_event(
        &env,
        -1,
        &client.address,
        (
            Symbol::new(&env, "interchain_transfer_received"),
            String::from_str(&env, HUB_CHAIN),
            token_id,
            sender,
            recipient,
            amount,
        ),
        (data,),
    );
=======
    goldie::assert!(events::fmt_last_emitted_event::<
        InterchainTransferReceivedEvent,
    >(&env));
>>>>>>> 1761b733
}<|MERGE_RESOLUTION|>--- conflicted
+++ resolved
@@ -111,24 +111,7 @@
 
     client.execute(&source_chain, &message_id, &source_address, &payload);
 
-<<<<<<< HEAD
-    assert_emitted_event(
-        &env,
-        -1,
-        &client.address,
-        (
-            Symbol::new(&env, "interchain_transfer_received"),
-            String::from_str(&env, HUB_CHAIN),
-            token_id,
-            sender,
-            recipient,
-            amount,
-        ),
-        (data,),
-    );
-=======
     goldie::assert!(events::fmt_last_emitted_event::<
         InterchainTransferReceivedEvent,
     >(&env));
->>>>>>> 1761b733
 }