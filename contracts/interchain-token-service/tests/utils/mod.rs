--- conflicted
+++ resolved
@@ -87,13 +87,4 @@
     let chain = client.its_hub_chain_name();
     let addr = String::from_str(env, HUB_ADDRESS);
     client.mock_all_auths().set_trusted_address(&chain, &addr);
-<<<<<<< HEAD
-}
-
-#[allow(dead_code)]
-pub fn bytes_from_hex(env: &Env, hex_string: &str) -> Bytes {
-    let bytes_vec: Vec<u8> = hex::decode(hex_string).unwrap();
-    Bytes::from_slice(env, &bytes_vec)
-=======
->>>>>>> 0b2d38ab
 }