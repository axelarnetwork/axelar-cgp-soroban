#![cfg(test)]
extern crate std;

use axelar_soroban_std::{
    assert_invoke_auth_err, assert_invoke_auth_ok, assert_last_emitted_event,
};
<<<<<<< HEAD
use interchain_token::{contract::InterchainToken, InterchainTokenClient};
=======

use interchain_token::contract::{InterchainToken, InterchainTokenClient};
use soroban_sdk::testutils::{MockAuth, MockAuthInvoke};
>>>>>>> 017d421e
use soroban_sdk::{
    testutils::{Address as _, BytesN as _},
    Address, BytesN, Env, IntoVal as _, Symbol,
};
use soroban_token_sdk::metadata::TokenMetadata;

fn setup_token<'a>(env: &Env) -> (InterchainTokenClient<'a>, Address, Address) {
    let owner = Address::generate(&env);
    let minter = Address::generate(&env);
    let interchain_token_service = Address::generate(&env);
    let token_id: BytesN<32> = BytesN::<32>::random(&env);
    let token_meta_data = TokenMetadata {
        decimal: 6,
        name: "name".into_val(env),
        symbol: "symbol".into_val(env),
    };

    let contract_id = env.register(
        InterchainToken,
        (
            owner.clone(),
            minter.clone(),
            &interchain_token_service,
            &token_id,
            token_meta_data,
        ),
    );

    let token = InterchainTokenClient::new(env, &contract_id);
    (token, owner, minter)
}

#[test]
#[should_panic(expected = "HostError: Error(Context, InvalidAction)")]
fn register_token_with_invalid_decimals_fails() {
    let env = Env::default();
    let owner = Address::generate(&env);
    let minter = Address::generate(&env);
    let interchain_token_service = Address::generate(&env);
    let token_id: BytesN<32> = BytesN::<32>::random(&env);
    let token_meta_data = TokenMetadata {
        decimal: (u32::from(u8::MAX) + 1),
        name: "name".into_val(&env),
        symbol: "symbol".into_val(&env),
    };

    env.register(
        InterchainToken,
        (
            owner,
            minter,
            &interchain_token_service,
            &token_id,
            token_meta_data,
        ),
    );
}

#[test]
#[should_panic(expected = "HostError: Error(Context, InvalidAction)")]
fn register_token_with_invalid_name_fails() {
    let env = Env::default();
    let owner = Address::generate(&env);
    let minter = Address::generate(&env);
    let interchain_token_service = Address::generate(&env);
    let token_id: BytesN<32> = BytesN::<32>::random(&env);
    let token_meta_data = TokenMetadata {
        decimal: 1,
        name: "".into_val(&env),
        symbol: "symbol".into_val(&env),
    };

    env.register(
        InterchainToken,
        (
            owner,
            minter,
            &interchain_token_service,
            &token_id,
            token_meta_data,
        ),
    );
}

#[test]
#[should_panic(expected = "HostError: Error(Context, InvalidAction)")]
fn register_token_with_invalid_symbol_fails() {
    let env = Env::default();
    let owner = Address::generate(&env);
    let minter = Address::generate(&env);
    let interchain_token_service = Address::generate(&env);
    let token_id: BytesN<32> = BytesN::<32>::random(&env);
    let token_meta_data = TokenMetadata {
        decimal: 1,
        name: "name".into_val(&env),
        symbol: "".into_val(&env),
    };

    env.register(
        InterchainToken,
        (
            owner,
            minter,
            &interchain_token_service,
            &token_id,
            token_meta_data,
        ),
    );
}

#[test]
fn register_interchain_token() {
    let env = Env::default();

    let (token, owner, minter) = setup_token(&env);

    assert_eq!(token.owner(), owner);
    assert_eq!(token.is_minter(&owner), false);
    assert_eq!(token.is_minter(&minter), true);
}

#[test]
fn transfer_ownership_from_non_owner() {
    let env = Env::default();

    let new_owner = Address::generate(&env);
    let user = Address::generate(&env);

    let (token, _owner, _minter) = setup_token(&env);

    assert_invoke_auth_err!(user, token.try_transfer_ownership(&new_owner));
}

#[test]
fn transfer_ownership() {
    let env = Env::default();
    let new_owner = Address::generate(&env);

    let (token, owner, _minter) = setup_token(&env);

    assert_eq!(token.owner(), owner);

    assert_invoke_auth_ok!(owner, token.try_transfer_ownership(&new_owner));

    assert_eq!(token.owner(), new_owner);
}

#[test]
#[should_panic(expected = "HostError: Error(Contract, #6)")] // NegativeAmount
fn fail_transfer_with_negative_amount() {
    let env = Env::default();
    env.mock_all_auths();

    let user1 = Address::generate(&env);
    let user2 = Address::generate(&env);
    let amount = -1;

    let (token, _owner, _minter) = setup_token(&env);

    token.transfer(&user1, &user2, &amount);
}

#[test]
#[should_panic(expected = "HostError: Error(Contract, #9)")] // InsufficientBalance
fn fail_transfer_with_insufficient_balance() {
    let env = Env::default();
    env.mock_all_auths();

    let user1 = Address::generate(&env);
    let user2 = Address::generate(&env);
    let amount = 1000;

    let (token, _owner, _minter) = setup_token(&env);

    token.transfer(&user1, &user2, &amount);
}

#[test]
fn transfer() {
    let env = Env::default();

    let user1 = Address::generate(&env);
    let user2 = Address::generate(&env);
    let amount = 1000;

    let (token, _owner, minter) = setup_token(&env);

    assert_invoke_auth_ok!(minter, token.try_mint(&minter, &user1, &amount));
    assert_eq!(token.balance(&user1), amount);

    assert_invoke_auth_ok!(user1, token.try_transfer(&user1, &user2, &600_i128));
    assert_eq!(token.balance(&user1), 400_i128);
    assert_eq!(token.balance(&user2), 600_i128);
}

#[test]
#[should_panic(expected = "HostError: Error(Contract, #6)")] // NegativeAmount
fn fail_transfer_from_with_negative_amount() {
    let env = Env::default();
    env.mock_all_auths();

    let user1 = Address::generate(&env);
    let user2 = Address::generate(&env);
    let user3 = Address::generate(&env);
    let amount = -1;

    let (token, _owner, minter) = setup_token(&env);

    assert_invoke_auth_ok!(minter, token.try_mint(&minter, &user1, &1000_i128));
    assert_eq!(token.balance(&user1), 1000_i128);

    let expiration_ledger = 200;

    assert_invoke_auth_ok!(
        user1,
        token.try_approve(&user1, &user2, &500_i128, &expiration_ledger)
    );
    assert_eq!(token.allowance(&user1, &user2), 500_i128);

    token.transfer_from(&user2, &user1, &user3, &amount);
}

#[test]
#[should_panic(expected = "HostError: Error(Contract, #8)")] // InsufficientAllowance
fn fail_transfer_from_without_approval() {
    let env = Env::default();
    env.mock_all_auths();

    let user1 = Address::generate(&env);
    let user2 = Address::generate(&env);
    let user3 = Address::generate(&env);

    let (token, _owner, minter) = setup_token(&env);

    assert_invoke_auth_ok!(minter, token.try_mint(&minter, &user1, &1000_i128));
    assert_eq!(token.balance(&user1), 1000_i128);

    token.transfer_from(&user2, &user1, &user3, &400_i128);
}

#[test]
#[should_panic(expected = "HostError: Error(Contract, #8)")] // InsufficientAllowance
fn fail_transfer_from_with_insufficient_allowance() {
    let env = Env::default();
    env.mock_all_auths();

    let user1 = Address::generate(&env);
    let user2 = Address::generate(&env);
    let user3 = Address::generate(&env);

    let (token, _owner, minter) = setup_token(&env);

    assert_invoke_auth_ok!(minter, token.try_mint(&minter, &user1, &1000_i128));
    assert_eq!(token.balance(&user1), 1000_i128);

    let expiration_ledger = 200;

    assert_invoke_auth_ok!(
        user1,
        token.try_approve(&user1, &user2, &100_i128, &expiration_ledger)
    );
    assert_eq!(token.allowance(&user1, &user2), 100_i128);

    token.transfer_from(&user2, &user1, &user3, &400_i128);
}

#[test]
fn transfer_from() {
    let env = Env::default();

    let user1 = Address::generate(&env);
    let user2 = Address::generate(&env);
    let user3 = Address::generate(&env);

    let (token, _owner, minter) = setup_token(&env);

    assert_invoke_auth_ok!(minter, token.try_mint(&minter, &user1, &1000_i128));
    assert_eq!(token.balance(&user1), 1000_i128);

    let expiration_ledger = 200;

    assert_invoke_auth_ok!(
        user1,
        token.try_approve(&user1, &user2, &500_i128, &expiration_ledger)
    );
    assert_eq!(token.allowance(&user1, &user2), 500_i128);

    assert_invoke_auth_ok!(
        user2,
        token.try_transfer_from(&user2, &user1, &user3, &400_i128)
    );
    assert_eq!(token.balance(&user1), 600_i128);
    assert_eq!(token.balance(&user2), 0_i128);
    assert_eq!(token.balance(&user3), 400_i128);
}

#[test]
fn fail_mint_from_invalid_minter() {
    let env = Env::default();

    let amount = 1000;

    let user = Address::generate(&env);

    let (token, owner, minter) = setup_token(&env);

    assert_invoke_auth_err!(owner, token.try_mint(&minter, &user, &amount));
    assert_invoke_auth_err!(user, token.try_mint(&minter, &user, &amount));
}

#[test]
fn mint_from_minter_succeeds() {
    let env = Env::default();

    let amount = 1000;
    let user = Address::generate(&env);

    let (token, _owner, minter) = setup_token(&env);

    assert_invoke_auth_ok!(minter, token.try_mint(&minter, &user, &amount));
    assert_eq!(token.balance(&user), amount);
}

#[test]
fn fail_add_minter_from_non_owner() {
    let env = Env::default();

    let minter2 = Address::generate(&env);
    let user = Address::generate(&env);

    let (token, _owner, _minter1) = setup_token(&env);

    assert_invoke_auth_err!(user, token.try_add_minter(&minter2));
}

#[test]
fn add_minter_succeeds() {
    let env = Env::default();

    let amount = 1000;
    let minter2 = Address::generate(&env);
    let user = Address::generate(&env);

    let (token, owner, _minter1) = setup_token(&env);

    assert_invoke_auth_ok!(owner, token.try_add_minter(&minter2));

    assert_last_emitted_event(
        &env,
        &token.address,
        (Symbol::new(&env, "minter_added"), minter2.clone()),
        (),
    );

    assert_invoke_auth_ok!(minter2, token.try_mint(&minter2, &user, &amount));
    assert_eq!(token.balance(&user), amount);
}

#[test]
fn fail_remove_minter_from_non_owner() {
    let env = Env::default();

    let minter1 = Address::generate(&env);
    let user = Address::generate(&env);

    let (token, _owner, _minter) = setup_token(&env);

    assert_invoke_auth_err!(user, token.try_remove_minter(&minter1));
}

#[test]
fn remove_minter() {
    let env = Env::default();

    let amount = 1000;
    let minter1 = Address::generate(&env);
    let user = Address::generate(&env);

    let (token, owner, _minter) = setup_token(&env);

    assert_invoke_auth_ok!(owner, token.try_remove_minter(&minter1));

    assert_last_emitted_event(
        &env,
        &token.address,
        (Symbol::new(&env, "minter_removed"), minter1.clone()),
        (),
    );

    assert_invoke_auth_err!(minter1, token.try_mint(&minter1, &user, &amount));
}

#[test]
#[should_panic(expected = "HostError: Error(Contract, #6)")] // NegativeAmount
fn fail_burn_with_negative_amount() {
    let env = Env::default();
    env.mock_all_auths();

    let user = Address::generate(&env);

    let (token, _owner, minter) = setup_token(&env);
    let amount = 1000;

    assert_invoke_auth_ok!(minter, token.try_mint(&minter, &user, &amount));
    assert_eq!(token.balance(&user), amount);

    let burn_amount = -1;

    token.burn(&user, &burn_amount);
}

#[test]
#[should_panic(expected = "HostError: Error(Contract, #9)")] // InsufficientBalance
fn fail_burn_with_insufficient_balance() {
    let env = Env::default();
    env.mock_all_auths();

    let user = Address::generate(&env);

    let (token, _owner, minter) = setup_token(&env);
    let amount = 1000;

    assert_invoke_auth_ok!(minter, token.try_mint(&minter, &user, &amount));
    assert_eq!(token.balance(&user), amount);

    let burn_amount = 2000;

    token.burn(&user, &burn_amount);
}

#[test]
fn burn_succeeds() {
    let env = Env::default();

    let user = Address::generate(&env);

    let (token, _owner, minter) = setup_token(&env);
    let amount = 1000;

    assert_invoke_auth_ok!(minter, token.try_mint(&minter, &user, &amount));
    assert_eq!(token.balance(&user), amount);

    assert_invoke_auth_ok!(user, token.try_burn(&user, &amount));
    assert_eq!(token.balance(&user), 0);
}

#[test]
#[should_panic(expected = "HostError: Error(Contract, #6)")] // NegativeAmount
fn fail_burn_from_with_negative_amount() {
    let env = Env::default();
    env.mock_all_auths();

    let user1 = Address::generate(&env);
    let user2 = Address::generate(&env);
    let (token, _owner, _minter) = setup_token(&env);

    let burn_amount = -1;

    token.burn_from(&user2, &user1, &burn_amount);
}

#[test]
#[should_panic(expected = "HostError: Error(Contract, #8)")] // InsufficientAllowance
fn fail_burn_from_without_approval() {
    let env = Env::default();
    env.mock_all_auths();

    let user1 = Address::generate(&env);
    let user2 = Address::generate(&env);
    let (token, _owner, minter) = setup_token(&env);
    let amount = 1000;

    assert_invoke_auth_ok!(minter, token.try_mint(&minter, &user1, &amount));
    assert_eq!(token.balance(&user1), amount);

    let burn_amount = 500;

    token.burn_from(&user2, &user1, &burn_amount);
}

#[test]
fn burn_from_succeeds() {
    let env = Env::default();

    let user1 = Address::generate(&env);
    let user2 = Address::generate(&env);
    let (token, _owner, minter) = setup_token(&env);
    let amount = 1000;

    assert_invoke_auth_ok!(minter, token.try_mint(&minter, &user1, &amount));
    assert_eq!(token.balance(&user1), amount);

    let expiration_ledger = 200;
    let burn_amount = 100;

    assert_invoke_auth_ok!(
        user1,
        token.try_approve(&user1, &user2, &burn_amount, &expiration_ledger)
    );
    assert_eq!(token.allowance(&user1, &user2), burn_amount);

    assert_invoke_auth_ok!(user2, token.try_burn_from(&user2, &user1, &burn_amount));
    assert_eq!(token.allowance(&user1, &user2), 0);
    assert_eq!(token.balance(&user1), (amount - burn_amount));
    assert_eq!(token.balance(&user2), 0);
}<|MERGE_RESOLUTION|>--- conflicted
+++ resolved
@@ -4,13 +4,8 @@
 use axelar_soroban_std::{
     assert_invoke_auth_err, assert_invoke_auth_ok, assert_last_emitted_event,
 };
-<<<<<<< HEAD
-use interchain_token::{contract::InterchainToken, InterchainTokenClient};
-=======
 
 use interchain_token::contract::{InterchainToken, InterchainTokenClient};
-use soroban_sdk::testutils::{MockAuth, MockAuthInvoke};
->>>>>>> 017d421e
 use soroban_sdk::{
     testutils::{Address as _, BytesN as _},
     Address, BytesN, Env, IntoVal as _, Symbol,
