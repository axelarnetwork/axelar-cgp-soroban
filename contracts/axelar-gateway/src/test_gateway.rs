use crate::testutils::{
    generate_proof, generate_signers_set, generate_test_message, get_approve_hash, initialize,
    randint,
};
use crate::{AxelarGateway, AxelarGatewayClient};
use axelar_soroban_std::{assert_contract_err, assert_invocation, assert_last_emitted_event};
use soroban_sdk::testutils::BytesN as _;

use crate::error::ContractError;
use crate::types::Message;
use soroban_sdk::Symbol;
use soroban_sdk::{
    bytes,
    testutils::{Address as _, Events, MockAuth, MockAuthInvoke},
    vec, Address, BytesN, Env, IntoVal, String,
};

const DESTINATION_CHAIN: &str = "ethereum";
const DESTINATION_ADDRESS: &str = "0x4EFE356BEDeCC817cb89B4E9b796dB8bC188DC59";

fn setup_env<'a>() -> (Env, Address, AxelarGatewayClient<'a>) {
    let env = Env::default();
    env.mock_all_auths();

    let contract_id = env.register_contract(None, AxelarGateway);
    let client = AxelarGatewayClient::new(&env, &contract_id);

    (env, contract_id, client)
}

#[test]
fn fails_if_already_initialized() {
    let (env, _contract_id, client) = setup_env();
    let owner = Address::generate(&env);
    let operator = Address::generate(&env);

    // doing the process from testutils::initialize() manually so we can
    // use try_initialize for the second call
    let num_signers = randint(1, 10);
    let previous_signers_retention = 1;

    let signer_set = generate_signers_set(&env, num_signers, BytesN::random(&env));
    let initial_signers = vec![&env, signer_set.signers.clone()];
    let minimum_rotation_delay = 0;

    client.initialize(
        &owner,
        &operator,
        &signer_set.domain_separator,
        &minimum_rotation_delay,
        &(previous_signers_retention as u64),
        &initial_signers,
    );

    assert_contract_err!(
        client.try_initialize(
            &owner,
            &operator,
            &signer_set.domain_separator,
            &minimum_rotation_delay,
            &(previous_signers_retention as u64),
            &initial_signers,
        ),
        ContractError::AlreadyInitialized
    );
}

#[test]
/// Two functions in the gateway contract require initialization:
/// rotate_signers when bypass_rotation_delay = true
/// transfer_operatorship
fn fail_if_not_initialized() {
    let (env, _contract_id, client) = setup_env();
    let new_operator = Address::generate(&env);

    assert_contract_err!(
        client.try_transfer_operatorship(&new_operator),
        ContractError::NotInitialized
    );

    let num_signers = randint(1, 10);
    let signers = generate_signers_set(&env, num_signers, BytesN::random(&env));

    let new_signers = generate_signers_set(&env, 5, signers.domain_separator.clone());
    let data_hash = new_signers.signers.hash(&env);
    let proof = generate_proof(&env, data_hash.clone(), signers);

    let bypass_rotation_delay = true;
    assert_contract_err!(
        client.try_rotate_signers(&new_signers.signers, &proof, &bypass_rotation_delay),
        ContractError::NotInitialized
    );
}

#[test]
fn call_contract() {
    let (env, contract_id, client) = setup_env();

    let user: Address = Address::generate(&env);
    let destination_chain = String::from_str(&env, DESTINATION_CHAIN);
    let destination_address = String::from_str(&env, DESTINATION_ADDRESS);
    let payload = bytes!(&env, 0x1234);

    client.call_contract(&user, &destination_chain, &destination_address, &payload);

    assert_invocation(
        &env,
        &user,
        &contract_id,
        "call_contract",
        (
            &user,
            destination_chain.clone(),
            destination_address.clone(),
            payload.clone(),
        ),
    );

    assert_last_emitted_event(
        &env,
        &contract_id,
        (
            Symbol::new(&env, "contract_called"),
            user,
            destination_chain,
            destination_address,
            env.crypto().keccak256(&payload),
        ),
        payload,
    );
}

#[test]
fn validate_message() {
    let (env, contract_id, client) = setup_env();

    let (
        Message {
            source_chain,
            message_id,
            source_address,
            contract_address,
            payload_hash,
        },
        _,
    ) = generate_test_message(&env);

    let approved = client.validate_message(
        &contract_address,
        &source_chain,
        &message_id,
        &source_address,
        &payload_hash,
    );
    assert!(!approved);

    assert_invocation(
        &env,
        &contract_address,
        &contract_id,
        "validate_message",
        (
            &contract_address,
            source_chain.clone(),
            message_id.clone(),
            source_address.clone(),
            payload_hash.clone(),
        ),
    );

    assert_eq!(env.events().all().len(), 0);
}

#[test]
fn approve_message() {
    let (env, contract_id, client) = setup_env();
    let (message, _) = generate_test_message(&env);
    let Message {
        source_chain,
        message_id,
        source_address,
        contract_address,
        payload_hash,
    } = message.clone();

    let owner = Address::generate(&env);
    let operator = Address::generate(&env);
    let signers = initialize(&env, &client, owner, operator, 1, randint(1, 10));

    let messages = vec![&env, message.clone()];
    let data_hash = get_approve_hash(&env, messages.clone());
    let proof = generate_proof(&env, data_hash, signers);
    client.approve_messages(&messages, &proof);

    assert_last_emitted_event(
        &env,
        &contract_id,
        (Symbol::new(&env, "message_approved"), message.clone()),
        (),
    );

    let is_approved = client.is_message_approved(
        &source_chain,
        &message_id,
        &source_address,
        &contract_address,
        &payload_hash,
    );
    assert!(is_approved);

    let approved = client.validate_message(
        &contract_address,
        &source_chain,
        &message_id,
        &source_address,
        &payload_hash,
    );
    assert!(approved);

    assert_last_emitted_event(
        &env,
        &contract_id,
        (Symbol::new(&env, "message_executed"), message.clone()),
        (),
    );

    let is_approved = client.is_message_approved(
        &source_chain,
        &message_id,
        &source_address,
        &contract_address,
        &payload_hash,
    );
    assert!(!is_approved);

    let is_executed = client.is_message_executed(&source_chain, &message_id);
    assert!(is_executed);
}

#[test]
fn fail_execute_invalid_proof() {
    let (env, _contract_id, client) = setup_env();
    let (message, _) = generate_test_message(&env);
    let owner = Address::generate(&env);
    let operator = Address::generate(&env);
    let signers = initialize(&env, &client, owner, operator, 1, randint(1, 10));

    let invalid_signers = generate_signers_set(&env, randint(1, 10), signers.domain_separator);

    let messages = vec![&env, message.clone()];
    let data_hash = get_approve_hash(&env, messages.clone());
    let proof = generate_proof(&env, data_hash, invalid_signers);

    assert_contract_err!(
        client.try_approve_messages(&messages, &proof),
        ContractError::InvalidSignersHash
    );
}

#[test]
fn approve_messages_fail_empty_messages() {
    let (env, _, client) = setup_env();
    let owner = Address::generate(&env);
    let operator = Address::generate(&env);

    let signers = initialize(&env, &client, owner, operator, 1, randint(1, 10));

    let messages = soroban_sdk::Vec::new(&env);
    let data_hash = get_approve_hash(&env, messages.clone());
    let proof = generate_proof(&env, data_hash, signers);

    assert_contract_err!(
        client.try_approve_messages(&messages, &proof),
        ContractError::EmptyMessages
    );
}

#[test]
fn approve_messages_skip_duplicate_message() {
    let (env, _, client) = setup_env();
    let (message, _) = generate_test_message(&env);
    let owner = Address::generate(&env);
    let operator = Address::generate(&env);

    let signers = initialize(&env, &client, owner, operator, 1, randint(1, 10));

    let messages = vec![&env, message.clone()];
    let data_hash = get_approve_hash(&env, messages.clone());
    let proof = generate_proof(&env, data_hash, signers);
    client.approve_messages(&messages, &proof);

    // should not throw an error, should just skip
    let res = client.try_approve_messages(&messages, &proof);
    assert!(res.is_ok());

    // should not emit any more events (2 total because of rotate signers in auth)
    assert_eq!(env.events().all().len(), 2);
}

#[test]
fn rotate_signers() {
    let (env, contract_id, client) = setup_env();
    let owner = Address::generate(&env);
    let operator = Address::generate(&env);
    let signers = initialize(&env, &client, owner, operator, 1, 5);
    let new_signers = generate_signers_set(&env, 5, signers.domain_separator.clone());
    let data_hash = new_signers.signers.signers_rotation_hash(&env);
    let proof = generate_proof(&env, data_hash.clone(), signers);
    let bypass_rotation_delay = false;
    let new_epoch: u64 = client.epoch() + 1;

    client.rotate_signers(&new_signers.signers, &proof, &bypass_rotation_delay);

    assert_last_emitted_event(
        &env,
        &contract_id,
        (
            Symbol::new(&env, "signers_rotated"),
            new_epoch,
            new_signers.signers.hash(&env),
        ),
        (),
    );

    // test approve with new signer set
    let (message, _) = generate_test_message(&env);
    let messages = vec![&env, message.clone()];
    let data_hash = get_approve_hash(&env, messages.clone());
    let proof = generate_proof(&env, data_hash, new_signers);
    client.approve_messages(&messages, &proof);

    assert_last_emitted_event(
        &env,
        &contract_id,
        (Symbol::new(&env, "message_approved"), message),
        (),
    );
}

#[test]
fn rotate_signers_bypass_rotation_delay() {
    let (env, contract_id, client) = setup_env();
    let owner = Address::generate(&env);
    let operator = Address::generate(&env);
    let signers = initialize(&env, &client, owner, operator.clone(), 1, 5);
    let new_signers = generate_signers_set(&env, 5, signers.domain_separator.clone());
    let data_hash = new_signers.signers.signers_rotation_hash(&env);
    let proof = generate_proof(&env, data_hash.clone(), signers.clone());
    let bypass_rotation_delay = true;
    let new_epoch: u64 = client.epoch() + 1;

    client
        .mock_auths(&[MockAuth {
            address: &operator,
            invoke: &MockAuthInvoke {
                contract: &contract_id,
                fn_name: "rotate_signers",
                args: (
                    new_signers.signers.clone(),
                    proof.clone(),
                    bypass_rotation_delay,
                )
                    .into_val(&env),
                sub_invokes: &[],
            },
        }])
        .rotate_signers(&new_signers.signers, &proof, &bypass_rotation_delay);

    assert_last_emitted_event(
        &env,
        &contract_id,
        (
            Symbol::new(&env, "signers_rotated"),
            new_epoch,
            new_signers.signers.hash(&env),
        ),
        (),
    );
}

#[test]
fn rotate_signers_fail_not_latest_signers() {
    let (env, _contract_id, client) = setup_env();
    let owner = Address::generate(&env);
    let operator = Address::generate(&env);
    let signers = initialize(&env, &client, owner, operator, 1, 5);
    let bypass_rotation_delay = false;

    let first_signers = generate_signers_set(&env, 5, signers.domain_separator.clone());
    let data_hash = first_signers.signers.signers_rotation_hash(&env);
    let proof = generate_proof(&env, data_hash.clone(), signers.clone());
    client.rotate_signers(&first_signers.signers, &proof, &bypass_rotation_delay);

    let second_signers = generate_signers_set(&env, 5, signers.domain_separator.clone());
    let data_hash = second_signers.signers.signers_rotation_hash(&env);
    let proof = generate_proof(&env, data_hash.clone(), signers.clone());

    assert_contract_err!(
        client.try_rotate_signers(&second_signers.signers, &proof, &bypass_rotation_delay),
        ContractError::NotLatestSigners
    );
}

#[test]
#[should_panic(expected = "HostError: Error(Auth, InvalidAction)")] // Unauthorized
fn rotate_signers_bypass_rotation_delay_fail_if_not_operator() {
    let (env, contract_id, client) = setup_env();
    let owner = Address::generate(&env);
    let operator = Address::generate(&env);
    let user = Address::generate(&env);
    let signers = initialize(&env, &client, owner, operator.clone(), 1, 5);
    let new_signers = generate_signers_set(&env, 5, signers.domain_separator.clone());
    let data_hash = new_signers.signers.signers_rotation_hash(&env);
    let proof = generate_proof(&env, data_hash.clone(), signers);
    let bypass_rotation_delay = true;

    client
        .mock_auths(&[MockAuth {
            address: &user,
            invoke: &MockAuthInvoke {
                contract: &contract_id,
                fn_name: "rotate_signers",
                args: (
                    new_signers.signers.clone(),
                    proof.clone(),
                    bypass_rotation_delay,
                )
                    .into_val(&env),
                sub_invokes: &[],
            },
        }])
        .rotate_signers(&new_signers.signers, &proof, &bypass_rotation_delay);
}

#[test]
fn transfer_operatorship() {
    let (env, contract_id, client) = setup_env();
    let owner = Address::generate(&env);
    let operator = Address::generate(&env);
    let new_operator = Address::generate(&env);

    initialize(&env, &client, owner, operator.clone(), 1, randint(1, 10));

    assert_eq!(client.operator(), operator);

    client
        .mock_auths(&[MockAuth {
            address: &operator,
            invoke: &MockAuthInvoke {
                contract: &contract_id,
                fn_name: "transfer_operatorship",
                args: (&new_operator,).into_val(&env),
                sub_invokes: &[],
            },
        }])
        .transfer_operatorship(&new_operator);

    assert_last_emitted_event(
        &env,
        &contract_id,
        (
            Symbol::new(&env, "operatorship_transferred"),
            operator.clone(),
            new_operator.clone(),
        ),
        (),
    );

    assert_eq!(client.operator(), new_operator);
}

#[test]
#[should_panic(expected = "HostError: Error(Auth, InvalidAction)")] // Unauthorized
fn transfer_operatorship_unauthorized() {
    let (env, contract_id, client) = setup_env();
    let owner = Address::generate(&env);
    let operator = Address::generate(&env);
    let new_operator = Address::generate(&env);
    let user = Address::generate(&env);

    initialize(&env, &client, owner, operator.clone(), 1, randint(1, 10));

    assert_eq!(client.operator(), operator);
    client
        .mock_auths(&[MockAuth {
            address: &user,
            invoke: &MockAuthInvoke {
                contract: &contract_id,
                fn_name: "transfer_operatorship",
                args: (&new_operator,).into_val(&env),
                sub_invokes: &[],
            },
        }])
        .transfer_operatorship(&new_operator);
}

#[test]
fn transfer_ownership() {
    let (env, contract_id, client) = setup_env();
    let owner = Address::generate(&env);
    let operator = Address::generate(&env);
    let new_owner = Address::generate(&env);

    initialize(&env, &client, owner.clone(), operator, 1, randint(1, 10));

    assert_eq!(client.owner(), owner);

    client
        .mock_auths(&[MockAuth {
            address: &owner,
            invoke: &MockAuthInvoke {
                contract: &contract_id,
                fn_name: "transfer_ownership",
                args: (&new_owner,).into_val(&env),
                sub_invokes: &[],
            },
        }])
        .transfer_ownership(&new_owner);

    assert_last_emitted_event(
        &env,
        &contract_id,
        (
            Symbol::new(&env, "ownership_transferred"),
            owner,
            new_owner.clone(),
        ),
        (),
    );

    assert_eq!(client.owner(), new_owner);
}

#[test]
#[should_panic(expected = "HostError: Error(Auth, InvalidAction)")] // Unauthorized
fn transfer_ownership_unauthorized() {
    let (env, contract_id, client) = setup_env();
    let owner = Address::generate(&env);
    let operator = Address::generate(&env);
    let new_owner = Address::generate(&env);
    let user = Address::generate(&env);

    initialize(&env, &client, owner.clone(), operator, 1, randint(1, 10));

    assert_eq!(client.owner(), owner);
    client
        .mock_auths(&[MockAuth {
            address: &user,
            invoke: &MockAuthInvoke {
                contract: &contract_id,
                fn_name: "transfer_ownership",
                args: (&new_owner,).into_val(&env),
                sub_invokes: &[],
            },
        }])
        .transfer_ownership(&new_owner);
}

#[test]
<<<<<<< HEAD
fn version() {
    let (env, _, client) = setup_env();
    let owner = Address::generate(&env);
    let operator = Address::generate(&env);

    initialize(&env, &client, owner.clone(), operator, 1, randint(1, 10));

    assert_eq!(
        client.version(),
        String::from_str(&env, env!("CARGO_PKG_VERSION"))
=======
fn epoch_by_signers_hash() {
    let (env, _contract_id, client) = setup_env();
    let owner = Address::generate(&env);
    let operator = Address::generate(&env);
    let signers = initialize(&env, &client, owner, operator, 1, 5);
    let bypass_rotation_delay = false;

    let first_signers = generate_signers_set(&env, 5, signers.domain_separator.clone());
    let data_hash = first_signers.signers.signers_rotation_hash(&env);
    let proof = generate_proof(&env, data_hash.clone(), signers.clone());

    client.rotate_signers(&first_signers.signers, &proof, &bypass_rotation_delay);

    assert_eq!(
        client.epoch_by_signers_hash(&first_signers.signers.hash(&env)),
        client.epoch()
>>>>>>> 51800c8d
    );
}

#[test]
<<<<<<< HEAD
#[should_panic(expected = "HostError: Error(Storage, MissingValue)")]
fn upgrade_invalid_wasm_hash() {
    let (env, _, client) = setup_env();
    let owner = Address::generate(&env);
    let operator = Address::generate(&env);
    let new_wasm_hash = BytesN::<32>::from_array(&env, &[0; 32]);

    initialize(&env, &client, owner, operator, 1, randint(1, 10));

    // Should panic with invalid wasm hash
    client.upgrade(&new_wasm_hash);
}

#[test]
#[should_panic(expected = "HostError: Error(Auth, InvalidAction)")]
fn upgrade_unauthorized() {
    let (env, contract_id, client) = setup_env();
    let owner = Address::generate(&env);
    let operator = Address::generate(&env);
    let user = Address::generate(&env);
    let new_wasm_hash = BytesN::<32>::from_array(&env, &[0; 32]);

    initialize(&env, &client, owner.clone(), operator, 1, randint(1, 10));

    assert_eq!(client.owner(), owner);
    client
        .mock_auths(&[MockAuth {
            address: &user,
            invoke: &MockAuthInvoke {
                contract: &contract_id,
                fn_name: "upgrade",
                args: (new_wasm_hash.clone(),).into_val(&env),
                sub_invokes: &[],
            },
        }])
        .upgrade(&new_wasm_hash);
=======
fn epoch_by_signers_hash_fail_invalid_signers() {
    let (env, _, client) = setup_env();
    let signers_hash = BytesN::<32>::from_array(&env, &[1; 32]);

    assert_contract_err!(
        client.try_epoch_by_signers_hash(&signers_hash),
        ContractError::InvalidSignersHash
    );
}

#[test]
fn signers_hash_by_epoch() {
    let (env, _contract_id, client) = setup_env();
    let owner = Address::generate(&env);
    let operator = Address::generate(&env);
    let signers = initialize(&env, &client, owner, operator, 1, 5);
    let bypass_rotation_delay = false;

    let first_signers = generate_signers_set(&env, 5, signers.domain_separator.clone());
    let data_hash = first_signers.signers.signers_rotation_hash(&env);
    let proof = generate_proof(&env, data_hash.clone(), signers.clone());

    client.rotate_signers(&first_signers.signers, &proof, &bypass_rotation_delay);
    let epoch = client.epoch();

    assert_eq!(
        client.signers_hash_by_epoch(&epoch),
        first_signers.signers.hash(&env)
    );
}

#[test]
fn signers_hash_by_epoch_fail_invalid_epoch() {
    let (_, _, client) = setup_env();
    let invalid_epoch = 43u64;

    assert_contract_err!(
        client.try_signers_hash_by_epoch(&invalid_epoch),
        ContractError::InvalidEpoch
    );
>>>>>>> 51800c8d
}<|MERGE_RESOLUTION|>--- conflicted
+++ resolved
@@ -557,7 +557,69 @@
 }
 
 #[test]
-<<<<<<< HEAD
+fn epoch_by_signers_hash() {
+    let (env, _contract_id, client) = setup_env();
+    let owner = Address::generate(&env);
+    let operator = Address::generate(&env);
+    let signers = initialize(&env, &client, owner, operator, 1, 5);
+    let bypass_rotation_delay = false;
+
+    let first_signers = generate_signers_set(&env, 5, signers.domain_separator.clone());
+    let data_hash = first_signers.signers.signers_rotation_hash(&env);
+    let proof = generate_proof(&env, data_hash.clone(), signers.clone());
+
+    client.rotate_signers(&first_signers.signers, &proof, &bypass_rotation_delay);
+
+    assert_eq!(
+        client.epoch_by_signers_hash(&first_signers.signers.hash(&env)),
+        client.epoch()
+    );
+}
+
+#[test]
+fn epoch_by_signers_hash_fail_invalid_signers() {
+    let (env, _, client) = setup_env();
+    let signers_hash = BytesN::<32>::from_array(&env, &[1; 32]);
+
+    assert_contract_err!(
+        client.try_epoch_by_signers_hash(&signers_hash),
+        ContractError::InvalidSignersHash
+    );
+}
+
+#[test]
+fn signers_hash_by_epoch() {
+    let (env, _contract_id, client) = setup_env();
+    let owner = Address::generate(&env);
+    let operator = Address::generate(&env);
+    let signers = initialize(&env, &client, owner, operator, 1, 5);
+    let bypass_rotation_delay = false;
+
+    let first_signers = generate_signers_set(&env, 5, signers.domain_separator.clone());
+    let data_hash = first_signers.signers.signers_rotation_hash(&env);
+    let proof = generate_proof(&env, data_hash.clone(), signers.clone());
+
+    client.rotate_signers(&first_signers.signers, &proof, &bypass_rotation_delay);
+    let epoch = client.epoch();
+
+    assert_eq!(
+        client.signers_hash_by_epoch(&epoch),
+        first_signers.signers.hash(&env)
+    );
+}
+
+#[test]
+fn signers_hash_by_epoch_fail_invalid_epoch() {
+    let (_, _, client) = setup_env();
+    let invalid_epoch = 43u64;
+
+    assert_contract_err!(
+        client.try_signers_hash_by_epoch(&invalid_epoch),
+        ContractError::InvalidEpoch
+    );
+}
+
+#[test]
 fn version() {
     let (env, _, client) = setup_env();
     let owner = Address::generate(&env);
@@ -568,29 +630,10 @@
     assert_eq!(
         client.version(),
         String::from_str(&env, env!("CARGO_PKG_VERSION"))
-=======
-fn epoch_by_signers_hash() {
-    let (env, _contract_id, client) = setup_env();
-    let owner = Address::generate(&env);
-    let operator = Address::generate(&env);
-    let signers = initialize(&env, &client, owner, operator, 1, 5);
-    let bypass_rotation_delay = false;
-
-    let first_signers = generate_signers_set(&env, 5, signers.domain_separator.clone());
-    let data_hash = first_signers.signers.signers_rotation_hash(&env);
-    let proof = generate_proof(&env, data_hash.clone(), signers.clone());
-
-    client.rotate_signers(&first_signers.signers, &proof, &bypass_rotation_delay);
-
-    assert_eq!(
-        client.epoch_by_signers_hash(&first_signers.signers.hash(&env)),
-        client.epoch()
->>>>>>> 51800c8d
-    );
-}
-
-#[test]
-<<<<<<< HEAD
+    );
+}
+
+#[test]
 #[should_panic(expected = "HostError: Error(Storage, MissingValue)")]
 fn upgrade_invalid_wasm_hash() {
     let (env, _, client) = setup_env();
@@ -627,46 +670,4 @@
             },
         }])
         .upgrade(&new_wasm_hash);
-=======
-fn epoch_by_signers_hash_fail_invalid_signers() {
-    let (env, _, client) = setup_env();
-    let signers_hash = BytesN::<32>::from_array(&env, &[1; 32]);
-
-    assert_contract_err!(
-        client.try_epoch_by_signers_hash(&signers_hash),
-        ContractError::InvalidSignersHash
-    );
-}
-
-#[test]
-fn signers_hash_by_epoch() {
-    let (env, _contract_id, client) = setup_env();
-    let owner = Address::generate(&env);
-    let operator = Address::generate(&env);
-    let signers = initialize(&env, &client, owner, operator, 1, 5);
-    let bypass_rotation_delay = false;
-
-    let first_signers = generate_signers_set(&env, 5, signers.domain_separator.clone());
-    let data_hash = first_signers.signers.signers_rotation_hash(&env);
-    let proof = generate_proof(&env, data_hash.clone(), signers.clone());
-
-    client.rotate_signers(&first_signers.signers, &proof, &bypass_rotation_delay);
-    let epoch = client.epoch();
-
-    assert_eq!(
-        client.signers_hash_by_epoch(&epoch),
-        first_signers.signers.hash(&env)
-    );
-}
-
-#[test]
-fn signers_hash_by_epoch_fail_invalid_epoch() {
-    let (_, _, client) = setup_env();
-    let invalid_epoch = 43u64;
-
-    assert_contract_err!(
-        client.try_signers_hash_by_epoch(&invalid_epoch),
-        ContractError::InvalidEpoch
-    );
->>>>>>> 51800c8d
 }