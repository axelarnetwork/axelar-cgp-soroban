--- conflicted
+++ resolved
@@ -18,12 +18,6 @@
     InvalidEpoch = 11,
     /// Messages
     EmptyMessages = 12,
-<<<<<<< HEAD
-    /// Executable
-    NotApproved = 13,
     /// Upgradeable
-    MigrationNotAllowed = 14,
-=======
     MigrationNotAllowed = 13,
->>>>>>> c4796c0e
 }