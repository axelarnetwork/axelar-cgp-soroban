use soroban_sdk::contracterror;

#[contracterror]
#[derive(Copy, Clone, Debug, Eq, PartialEq, PartialOrd, Ord)]
#[repr(u32)]
pub enum ContractError {
    // Auth
    InvalidThreshold = 1,
    InvalidProof = 2,
    InvalidSigners = 3,
    InsufficientRotationDelay = 4,
    InvalidSignatures = 5,
    InvalidWeight = 6,
    WeightOverflow = 7,
    NotLatestSigners = 8,
    DuplicateSigners = 9,
    InvalidSignersHash = 10,
    InvalidEpoch = 11,
    // Messages
    EmptyMessages = 12,
    // Executable
<<<<<<< HEAD
    NotApproved = 15,
    MigrationNotAllowed = 16,
=======
    NotApproved = 13,
>>>>>>> 0ca13fe2
}<|MERGE_RESOLUTION|>--- conflicted
+++ resolved
@@ -19,10 +19,6 @@
     // Messages
     EmptyMessages = 12,
     // Executable
-<<<<<<< HEAD
-    NotApproved = 15,
-    MigrationNotAllowed = 16,
-=======
     NotApproved = 13,
->>>>>>> 0ca13fe2
+    MigrationNotAllowed = 14,
 }