--- conflicted
+++ resolved
@@ -1,20 +1,11 @@
-<<<<<<< HEAD
-use axelar_soroban_interfaces::types::{Message, Proof};
+use axelar_soroban_interfaces::types::{CommandType, Message, Proof};
 use axelar_soroban_std::ensure;
-=======
-use axelar_soroban_interfaces::types::{CommandType, Message, Proof};
->>>>>>> 0456b044
 use soroban_sdk::xdr::ToXdr;
 use soroban_sdk::{contract, contractimpl, Address, Bytes, BytesN, Env, String, Vec};
 
 use crate::storage_types::{DataKey, MessageApprovalKey, MessageApprovalValue};
-<<<<<<< HEAD
-use crate::types::CommandType;
 use crate::{auth, event};
 use axelar_soroban_interfaces::axelar_gateway::GatewayError;
-=======
-use crate::{auth, error::Error, event};
->>>>>>> 0456b044
 use axelar_soroban_interfaces::{axelar_gateway::AxelarGatewayInterface, types::WeightedSigners};
 
 const CONTRACT_VERSION: &str = env!("CARGO_PKG_VERSION");
@@ -143,15 +134,11 @@
         false
     }
 
-<<<<<<< HEAD
     fn approve_messages(
         env: Env,
-        messages: soroban_sdk::Vec<axelar_soroban_interfaces::types::Message>,
-        proof: axelar_soroban_interfaces::types::Proof,
+        messages: Vec<Message>,
+        proof: Proof,
     ) -> Result<(), GatewayError> {
-=======
-    fn approve_messages(env: Env, messages: Vec<Message>, proof: Proof) {
->>>>>>> 0456b044
         let data_hash: BytesN<32> = env
             .crypto()
             .keccak256(&(CommandType::ApproveMessages, messages.clone()).to_xdr(&env))
@@ -195,21 +182,7 @@
             Self::operator(&env)?.require_auth();
         }
 
-<<<<<<< HEAD
-        let data_hash: BytesN<32> = env
-            .crypto()
-            .keccak256(&(CommandType::RotateSigners, signers.clone()).to_xdr(&env))
-            .into();
-
-        ensure!(
-            !env.storage()
-                .persistent()
-                .has(&DataKey::RotationExecuted(data_hash.clone())),
-            GatewayError::RotationAlreadyExecuted
-        );
-=======
         let data_hash: BytesN<32> = signers.signers_rotation_hash(&env);
->>>>>>> 0456b044
 
         let is_latest_signers = auth::validate_proof(&env, &data_hash, proof)?;
         ensure!(
@@ -217,15 +190,9 @@
             GatewayError::NotLatestSigners
         );
 
-<<<<<<< HEAD
-        env.storage()
-            .persistent()
-            .set(&DataKey::RotationExecuted(data_hash), &true);
-
-        auth::rotate_signers(&env, &signers, !bypass_rotation_delay)
-=======
-        auth::rotate_signers(&env, &signers, !bypass_rotation_delay);
->>>>>>> 0456b044
+        auth::rotate_signers(&env, &signers, !bypass_rotation_delay)?;
+
+        Ok(())
     }
 
     fn transfer_operatorship(env: Env, new_operator: Address) -> Result<(), GatewayError> {
