use crate::error::ContractError;
use crate::storage_types::{DataKey, MessageApprovalKey, MessageApprovalValue};
use crate::types::{CommandType, Message, Proof, WeightedSigners};
use crate::{auth, event};
use axelar_soroban_std::ensure;
pub use axelar_soroban_std::UpgradeableInterface;
use soroban_sdk::xdr::ToXdr;
use soroban_sdk::{contract, contractimpl, Address, Bytes, BytesN, Env, String, Vec};

const CONTRACT_VERSION: &str = env!("CARGO_PKG_VERSION");

/// Parameters for extending the contract instance and its instance storage.
///
/// If the instance's time to live falls below 14 days, it will be extended by 60 days.
///
/// If at least one message is approved every 14 days, the instance should never be archived.
const LEDGERS_PER_DAY: u32 = (24 * 3600) / 5;
const INSTANCE_TTL_THRESHOLD: u32 = 14 * LEDGERS_PER_DAY;
const INSTANCE_TTL_EXTEND_TO: u32 = 60 * LEDGERS_PER_DAY;

#[contract]
pub struct AxelarGateway;

#[contractimpl]
impl UpgradeableInterface for AxelarGateway {
    type Error = ContractError;

    fn version(env: Env) -> String {
        String::from_str(&env, CONTRACT_VERSION)
    }

    fn upgrade(env: Env, new_wasm_hash: BytesN<32>) -> Result<(), ContractError> {
        Self::owner(&env)?.require_auth();

        env.deployer().update_current_contract_wasm(new_wasm_hash);
        Self::start_migration(&env);

        Ok(())
    }
}

#[contractimpl]
impl AxelarGateway {
    /// Initialize the gateway
    pub fn __constructor(
        env: Env,
        owner: Address,
        operator: Address,
        domain_separator: BytesN<32>,
        minimum_rotation_delay: u64,
        previous_signers_retention: u64,
        initial_signers: Vec<WeightedSigners>,
    ) -> Result<(), ContractError> {
        env.storage().instance().set(&DataKey::Owner, &owner);
        env.storage().instance().set(&DataKey::Operator, &operator);

        auth::initialize_auth(
            env,
            domain_separator,
            minimum_rotation_delay,
            previous_signers_retention,
            initial_signers,
        )?;

        Ok(())
    }

    /// Migrate the contract state after upgrading the contract code. the migration_data type can be adjusted as needed.
    pub fn migrate(env: Env, migration_data: ()) -> Result<(), ContractError> {
        // This function should not get modified.
        // Custom migration logic that changes from version to version should be added in the run_migration function
        Self::ensure_is_migrating(&env)?;

        Self::run_migration(&env, migration_data);
        Self::complete_migration(&env);

        Ok(())
    }

    /// Sends a message to the specified destination chain and contarct address with a given payload.
    ///
    /// This function is the entry point for general message passing between chains.
    ///
    /// A registered chain name on Axelar must be used for `destination_chain`.
    pub fn call_contract(
        env: Env,
        caller: Address,
        destination_chain: String,
        destination_address: String,
        payload: Bytes,
    ) {
        caller.require_auth();

        let payload_hash = env.crypto().keccak256(&payload).into();

        event::call_contract(
            &env,
            caller,
            destination_chain,
            destination_address,
            payload,
            payload_hash,
        );
    }

    /// Checks if a message is approved
    ///
    /// Determines whether a given message, identified by its `source_chain` and `message_id`, is approved.
    ///
    /// Returns true if a message with the given `payload_hash`  is approved.
    pub fn is_message_approved(
        env: Env,
        source_chain: String,
        message_id: String,
        source_address: String,
        contract_address: Address,
        payload_hash: BytesN<32>,
    ) -> bool {
        let message_approval =
            Self::message_approval(&env, source_chain.clone(), message_id.clone());

        message_approval
            == Self::message_approval_hash(
                &env,
                Message {
                    source_chain,
                    message_id,
                    source_address,
                    contract_address,
                    payload_hash,
                },
            )
    }

    /// Checks if a message is executed.
    ///
    /// Returns true if the message is executed, false otherwise.
    pub fn is_message_executed(env: Env, source_chain: String, message_id: String) -> bool {
        let message_approval = Self::message_approval(&env, source_chain, message_id);

        message_approval == MessageApprovalValue::Executed
    }

    /// Validates if a message is approved. If message was in approved status, status is updated to executed to avoid
    /// replay.
    ///
    /// `caller` must be the intended `destination_address` of the contract call for validation to succeed.
    pub fn validate_message(
        env: Env,
        caller: Address,
        source_chain: String,
        message_id: String,
        source_address: String,
        payload_hash: BytesN<32>,
    ) -> bool {
        caller.require_auth();

        let key = MessageApprovalKey {
            source_chain: source_chain.clone(),
            message_id: message_id.clone(),
        };
        let message_approval = Self::message_approval_by_key(&env, key.clone());
        let message = Message {
            source_chain,
            message_id,
            source_address,
            contract_address: caller,
            payload_hash,
        };

        if message_approval == Self::message_approval_hash(&env, message.clone()) {
            env.storage().persistent().set(
                &DataKey::MessageApproval(key),
                &MessageApprovalValue::Executed,
            );

            event::execute_message(&env, message);

            return true;
        }

        false
    }

    /// Approves a collection of messages.
    pub fn approve_messages(
        env: Env,
        messages: Vec<Message>,
        proof: Proof,
    ) -> Result<(), ContractError> {
        let data_hash: BytesN<32> = env
            .crypto()
            .keccak256(&(CommandType::ApproveMessages, messages.clone()).to_xdr(&env))
            .into();

        auth::validate_proof(&env, &data_hash, proof)?;

        ensure!(!messages.is_empty(), ContractError::EmptyMessages);

        for message in messages.into_iter() {
            let key = MessageApprovalKey {
                source_chain: message.source_chain.clone(),
                message_id: message.message_id.clone(),
            };

            // Prevent replay if message is already approved/executed
            let message_approval = Self::message_approval_by_key(&env, key.clone());
            if message_approval != MessageApprovalValue::NotApproved {
                continue;
            }

            env.storage().persistent().set(
                &DataKey::MessageApproval(key),
                &Self::message_approval_hash(&env, message.clone()),
            );

            event::approve_message(&env, message);
        }

        Self::extend_instance_ttl(&env);

        Ok(())
    }

    // TODO: add docstring about how bypass_rotation_delay supposed to be used.
    pub fn rotate_signers(
        env: Env,
        signers: WeightedSigners,
        proof: Proof,
        bypass_rotation_delay: bool,
    ) -> Result<(), ContractError> {
        if bypass_rotation_delay {
            Self::operator(&env).require_auth();
        }

        let data_hash: BytesN<32> = signers.signers_rotation_hash(&env);

        let is_latest_signers = auth::validate_proof(&env, &data_hash, proof)?;
        ensure!(
            bypass_rotation_delay || is_latest_signers,
            ContractError::NotLatestSigners
        );

        auth::rotate_signers(&env, &signers, !bypass_rotation_delay)?;

        Ok(())
    }

    pub fn transfer_operatorship(env: Env, new_operator: Address) {
        let operator: Address = Self::operator(&env);
        operator.require_auth();

        env.storage()
            .instance()
            .set(&DataKey::Operator, &new_operator);

        event::transfer_operatorship(&env, operator, new_operator);
    }

    pub fn operator(env: &Env) -> Address {
        env.storage()
            .instance()
            .get(&DataKey::Operator)
            .expect("operator not found")
    }

    pub fn epoch(env: &Env) -> u64 {
        auth::epoch(env)
    }

<<<<<<< HEAD
    pub fn transfer_ownership(env: Env, new_owner: Address) -> Result<(), ContractError> {
        let owner: Address = Self::owner(&env)?;
=======
    pub fn version(env: Env) -> String {
        String::from_str(&env, CONTRACT_VERSION)
    }

    pub fn upgrade(env: Env, new_wasm_hash: BytesN<32>) {
        Self::owner(&env).require_auth();

        env.deployer().update_current_contract_wasm(new_wasm_hash);
    }

    pub fn transfer_ownership(env: Env, new_owner: Address) {
        let owner: Address = Self::owner(&env);
>>>>>>> 0ca13fe2
        owner.require_auth();

        env.storage().instance().set(&DataKey::Owner, &new_owner);

        event::transfer_ownership(&env, owner, new_owner);
    }

    pub fn owner(env: &Env) -> Address {
        env.storage()
            .instance()
            .get(&DataKey::Owner)
            .expect("owner not found")
    }

    pub fn epoch_by_signers_hash(
        env: &Env,
        signers_hash: BytesN<32>,
    ) -> Result<u64, ContractError> {
        auth::epoch_by_signers_hash(env, signers_hash)
    }

    pub fn signers_hash_by_epoch(env: &Env, epoch: u64) -> Result<BytesN<32>, ContractError> {
        auth::signers_hash_by_epoch(env, epoch)
    }
}

impl AxelarGateway {
    /// Get the message approval value by `source_chain` and `message_id`, defaulting to `MessageNotApproved`
    fn message_approval(
        env: &Env,
        source_chain: String,
        message_id: String,
    ) -> MessageApprovalValue {
        let key = MessageApprovalKey {
            source_chain,
            message_id,
        };

        Self::message_approval_by_key(env, key)
    }

    /// Get the message approval value by key, defaulting to `MessageNotApproved`
    fn message_approval_by_key(env: &Env, key: MessageApprovalKey) -> MessageApprovalValue {
        env.storage()
            .persistent()
            .get(&DataKey::MessageApproval(key))
            .unwrap_or(MessageApprovalValue::NotApproved)
    }

    fn message_approval_hash(env: &Env, message: Message) -> MessageApprovalValue {
        MessageApprovalValue::Approved(env.crypto().keccak256(&message.to_xdr(env)).into())
    }

    fn extend_instance_ttl(env: &Env) {
        env.storage()
            .instance()
            .extend_ttl(INSTANCE_TTL_THRESHOLD, INSTANCE_TTL_EXTEND_TO);
    }

    fn ensure_is_migrating(env: &Env) -> Result<(), ContractError> {
        let is_migrating = env
            .storage()
            .instance()
            .get::<DataKey, bool>(&DataKey::Migrating)
            .unwrap_or(false);

        ensure!(is_migrating, ContractError::MigrationNotAllowed);
        Ok(())
    }

    fn start_migration(env: &Env) {
        env.storage().instance().set(&DataKey::Migrating, &true);
    }

    // Modify this function to add migration logic
    #[allow(clippy::missing_const_for_fn)] // clippy complains about this a no-op implementation otherwise
    fn run_migration(_env: &Env, _migration_data: ()) {}

    fn complete_migration(env: &Env) {
        env.storage().instance().set(&DataKey::Migrating, &false);
    }
}<|MERGE_RESOLUTION|>--- conflicted
+++ resolved
@@ -268,23 +268,8 @@
         auth::epoch(env)
     }
 
-<<<<<<< HEAD
-    pub fn transfer_ownership(env: Env, new_owner: Address) -> Result<(), ContractError> {
-        let owner: Address = Self::owner(&env)?;
-=======
-    pub fn version(env: Env) -> String {
-        String::from_str(&env, CONTRACT_VERSION)
-    }
-
-    pub fn upgrade(env: Env, new_wasm_hash: BytesN<32>) {
-        Self::owner(&env).require_auth();
-
-        env.deployer().update_current_contract_wasm(new_wasm_hash);
-    }
-
     pub fn transfer_ownership(env: Env, new_owner: Address) {
         let owner: Address = Self::owner(&env);
->>>>>>> 0ca13fe2
         owner.require_auth();
 
         env.storage().instance().set(&DataKey::Owner, &new_owner);
