--- conflicted
+++ resolved
@@ -1,27 +1,17 @@
 #![cfg(test)]
 extern crate std;
 
-<<<<<<< HEAD
-=======
-use axelar_soroban_interfaces::types::Message;
-use axelar_soroban_std::{assert_invocation, assert_last_emitted_event};
-
->>>>>>> 2c6f9f96
 use crate::testutils::{
     generate_proof, generate_signers_set, generate_test_message, get_approve_hash,
     get_rotation_hash, initialize, randint,
 };
 use crate::{contract::AxelarGateway, contract::AxelarGatewayClient};
 use axelar_soroban_interfaces::types::Message;
-use axelar_soroban_std::{assert_emitted_event, assert_invocation};
+use axelar_soroban_std::{assert_invocation, assert_last_emitted_event};
 use soroban_sdk::testutils::{MockAuth, MockAuthInvoke};
 use soroban_sdk::{
     bytes, symbol_short,
-<<<<<<< HEAD
-    testutils::{Address as _, Events},
-=======
     testutils::{Address as _, Events, MockAuth, MockAuthInvoke},
->>>>>>> 2c6f9f96
     vec, Address, Env, IntoVal, String,
 };
 
@@ -281,7 +271,6 @@
 }
 
 #[test]
-<<<<<<< HEAD
 fn rotate_signers_with_enforce_rotation_delay() {
     let (env, contract_id, client) = setup_env();
     let operator = Address::generate(&env);
@@ -290,23 +279,12 @@
     let data_hash = get_rotation_hash(&env, new_signers.signers.clone());
     let proof = generate_proof(&env, data_hash.clone(), signers.clone());
     let enforce_rotation_delay = true;
-=======
-fn transfer_operatorship() {
-    let (env, contract_id, client) = setup_env();
-    let operator = Address::generate(&env);
-    let new_operator = Address::generate(&env);
-
-    initialize(&env, &client, operator.clone(), 1, randint(1, 10));
-
-    assert_eq!(client.operator(), operator);
->>>>>>> 2c6f9f96
 
     client
         .mock_auths(&[MockAuth {
             address: &operator,
             invoke: &MockAuthInvoke {
                 contract: &contract_id,
-<<<<<<< HEAD
                 fn_name: "rotate_signers",
                 args: (
                     new_signers.signers.clone(),
@@ -319,39 +297,16 @@
         }])
         .rotate_signers(&new_signers.signers, &proof, &enforce_rotation_delay);
 
-    assert_emitted_event(
-        &env,
-        -1,
+    assert_last_emitted_event(
+        &env,
         &contract_id,
         (symbol_short!("rotated"),),
         new_signers.signers,
     );
-=======
-                fn_name: "transfer_operatorship",
-                args: (&new_operator,).into_val(&env),
-                sub_invokes: &[],
-            },
-        }])
-        .transfer_operatorship(&new_operator);
-
-    assert_last_emitted_event(
-        &env,
-        &contract_id,
-        (
-            String::from_str(&env, "transferred"),
-            operator.clone(),
-            new_operator.clone(),
-        ),
-        (),
-    );
-
-    assert_eq!(client.operator(), new_operator);
->>>>>>> 2c6f9f96
 }
 
 #[test]
 #[should_panic(expected = "HostError: Error(Auth, InvalidAction)")] // Unauthorized
-<<<<<<< HEAD
 fn rotate_signers_with_enforce_rotation_delay_fail_if_not_operator() {
     let (env, contract_id, client) = setup_env();
     let operator = Address::generate(&env);
@@ -360,36 +315,82 @@
     let new_signers = generate_signers_set(&env, 5, signers.domain_separator.clone());
     let data_hash = get_rotation_hash(&env, new_signers.signers.clone());
     let proof = generate_proof(&env, data_hash.clone(), signers);
-=======
-fn transfer_operatorship_unauthorized() {
-    let (env, contract_id, client) = setup_env();
-    let operator = Address::generate(&env);
-    let new_operator = Address::generate(&env);
-    let user = Address::generate(&env);
-
-    initialize(&env, &client, operator.clone(), 1, randint(1, 10));
-
-    assert_eq!(client.operator(), operator);
->>>>>>> 2c6f9f96
 
     client
         .mock_auths(&[MockAuth {
             address: &user,
             invoke: &MockAuthInvoke {
                 contract: &contract_id,
-<<<<<<< HEAD
                 fn_name: "rotate_signers",
                 args: (new_signers.signers.clone(), proof.clone(), false).into_val(&env),
                 sub_invokes: &[],
             },
         }])
         .rotate_signers(&new_signers.signers, &proof, &false);
-=======
                 fn_name: "transfer_operatorship",
                 args: (&new_operator,).into_val(&env),
                 sub_invokes: &[],
             },
         }])
         .transfer_operatorship(&new_operator);
->>>>>>> 2c6f9f96
+}
+
+#[test]
+fn transfer_operatorship() {
+    let (env, contract_id, client) = setup_env();
+    let operator = Address::generate(&env);
+    let new_operator = Address::generate(&env);
+
+    initialize(&env, &client, operator.clone(), 1, randint(1, 10));
+
+    assert_eq!(client.operator(), operator);
+
+      client
+        .mock_auths(&[MockAuth {
+            address: &operator,
+            invoke: &MockAuthInvoke {
+                contract: &contract_id,
+                fn_name: "transfer_operatorship",
+                args: (&new_operator,).into_val(&env),
+                sub_invokes: &[],
+            },
+        }])
+        .transfer_operatorship(&new_operator);
+
+    assert_last_emitted_event(
+        &env,
+        &contract_id,
+        (
+            String::from_str(&env, "transferred"),
+            operator.clone(),
+            new_operator.clone(),
+        ),
+        (),
+    );
+
+    assert_eq!(client.operator(), new_operator);
+}
+  
+#[test]
+#[should_panic(expected = "HostError: Error(Auth, InvalidAction)")] // Unauthorized
+fn transfer_operatorship_unauthorized() {
+    let (env, contract_id, client) = setup_env();
+    let operator = Address::generate(&env);
+    let new_operator = Address::generate(&env);
+    let user = Address::generate(&env);
+
+    initialize(&env, &client, operator.clone(), 1, randint(1, 10));
+
+    assert_eq!(client.operator(), operator);
+    client
+        .mock_auths(&[MockAuth {
+            address: &user,
+            invoke: &MockAuthInvoke {
+                contract: &contract_id,
+                fn_name: "transfer_operatorship",
+                args: (&new_operator,).into_val(&env),
+                sub_invokes: &[],
+            },
+        }])
+        .transfer_operatorship(&new_operator);
 }