use axelar_soroban_interfaces::{
    axelar_gateway::GatewayAuthError,
    types::{ProofSignature, ProofSigner, WeightedSigner},
};
use axelar_soroban_std::ensure;
use soroban_sdk::{crypto::Hash, xdr::ToXdr, Bytes, BytesN, Env, Vec};

use crate::event;
use crate::storage_types::DataKey;
use axelar_soroban_interfaces::types::{Proof, WeightedSigners};

pub fn initialize_auth(
    env: Env,
    domain_separator: BytesN<32>,
    minimum_rotation_delay: u64,
    previous_signer_retention: u64,
    initial_signers: Vec<WeightedSigners>,
) -> Result<(), GatewayAuthError> {
    env.storage().instance().set(&DataKey::Epoch, &0_u64);

    // TODO: Do we need to manually expose these in a query, or can it be read directly off of storage in Stellar?
    env.storage().instance().set(
        &DataKey::PreviousSignerRetention,
        &previous_signer_retention,
    );

    env.storage()
        .instance()
        .set(&DataKey::DomainSeparator, &domain_separator);

    env.storage()
        .instance()
        .set(&DataKey::MinimumRotationDelay, &minimum_rotation_delay);

    ensure!(!initial_signers.is_empty(), GatewayAuthError::InvalidSigners);

    for signers in initial_signers.into_iter() {
        rotate_signers(&env, &signers, false)?;
    }

    Ok(())
}

pub fn validate_proof(env: &Env, data_hash: &BytesN<32>, proof: Proof) -> Result<bool, GatewayAuthError> {
    let signers_set = proof.weighted_signers();

    let signers_hash: BytesN<32> = env.crypto().keccak256(&signers_set.to_xdr(env)).into();

    let signers_epoch: u64 = env
        .storage()
        .persistent()
        .get(&DataKey::EpochBySignerHash(signers_hash.clone()))
        .unwrap_or(0);

    ensure!(signers_epoch != 0, GatewayAuthError::InvalidSigners);

    let current_epoch: u64 = epoch(env)?;

    let is_latest_signers: bool = signers_epoch == current_epoch;

    let previous_signers_retention: u64 = env
        .storage()
        .instance()
        .get(&DataKey::PreviousSignerRetention)
        .ok_or(GatewayAuthError::NotInitialized)?;

    ensure!(
        current_epoch - signers_epoch <= previous_signers_retention,
        GatewayAuthError::InvalidSigners
    );

    let msg_hash = message_hash_to_sign(env, signers_hash, data_hash);

    ensure!(
        validate_signatures(env, msg_hash, proof),
        GatewayAuthError::InvalidSignatures
    );
    Ok(is_latest_signers)
}

pub fn rotate_signers(
    env: &Env,
    new_signers: &WeightedSigners,
    enforce_rotation_delay: bool,
) -> Result<(), GatewayAuthError> {
    validate_signers(env, new_signers)?;

    update_rotation_timestamp(env, enforce_rotation_delay)?;

    let new_signers_hash: BytesN<32> = env
        .crypto()
        .keccak256(&new_signers.clone().to_xdr(env))
        .into();
    let new_epoch: u64 = epoch(env)? + 1;

    env.storage().instance().set(&DataKey::Epoch, &new_epoch);

    env.storage()
        .persistent()
        .set(&DataKey::SignerHashByEpoch(new_epoch), &new_signers_hash);

    // If new_signers has been rotated to before, we will overwrite the epoch to point to the latest
    env.storage().persistent().set(
        &DataKey::EpochBySignerHash(new_signers_hash.clone()),
        &new_epoch,
    );

<<<<<<< HEAD
    event::rotate_signers(env, new_signers.clone());
    Ok(())
=======
    event::rotate_signers(env, new_signers_hash, new_epoch);
}

pub fn epoch(env: &Env) -> u64 {
    env.storage().instance().get(&DataKey::Epoch).unwrap()
>>>>>>> 4f92de25
}

fn message_hash_to_sign(env: &Env, signers_hash: BytesN<32>, data_hash: &BytesN<32>) -> Hash<32> {
    let domain_separator: BytesN<32> = env
        .storage()
        .instance()
        .get(&DataKey::DomainSeparator)
        .unwrap();

    let mut msg: Bytes = domain_separator.into();
    msg.extend_from_array(&signers_hash.to_array());
    msg.extend_from_array(&data_hash.to_array());

    // TODO: use an appropriate non tx overlapping prefix
    env.crypto().keccak256(&msg)
}

fn update_rotation_timestamp(env: &Env, enforce_rotation_delay: bool) -> Result<(), GatewayAuthError> {
    let minimum_rotation_delay: u64 = env
        .storage()
        .instance()
        .get(&DataKey::MinimumRotationDelay)
        .unwrap();

    let last_rotation_timestamp: u64 = env
        .storage()
        .instance()
        .get(&DataKey::LastRotationTimestamp)
        .unwrap_or(0);

    let current_timestamp = env.ledger().timestamp();

    ensure!(
        !enforce_rotation_delay
            || (current_timestamp - last_rotation_timestamp >= minimum_rotation_delay),
        GatewayAuthError::InsufficientRotationDelay
    );

    env.storage()
        .instance()
        .set(&DataKey::LastRotationTimestamp, &current_timestamp);
    Ok(())
}

fn validate_signatures(env: &Env, msg_hash: Hash<32>, proof: Proof) -> bool {
    let mut total_weight = 0u128;

    for ProofSigner {
        signer: WeightedSigner {
            signer: public_key,
            weight,
        },
        signature,
    } in proof.signers.iter()
    {
        if let ProofSignature::Signed(signature) = signature {
            env.crypto()
                .ed25519_verify(&public_key, msg_hash.to_bytes().as_ref(), &signature);

            total_weight = total_weight.checked_add(weight).unwrap();

            if total_weight >= proof.threshold {
                return true;
            }
        }
    }

    false
}

/// Check if signer set is valid, i.e signer/pub key hash are in sorted order,
/// weights are non-zero and sum to at least threshold
fn validate_signers(env: &Env, weighted_signers: &WeightedSigners) -> Result<(), GatewayAuthError> {
    ensure!(
        !weighted_signers.signers.is_empty(),
        GatewayAuthError::InvalidSigners
    );

    // TODO: what's the min address/hash?
    let mut previous_signer = BytesN::<32>::from_array(env, &[0; 32]);
    let mut total_weight = 0u128;

    for signer in weighted_signers.signers.iter() {
        ensure!(previous_signer < signer.signer, GatewayAuthError::InvalidSigners);

        ensure!(signer.weight != 0, GatewayAuthError::InvalidWeights);

        previous_signer = signer.signer;
        total_weight = total_weight.checked_add(signer.weight).unwrap();
    }

    let threshold = weighted_signers.threshold;
<<<<<<< HEAD
    ensure!(
        threshold != 0 && total_weight >= threshold,
        GatewayAuthError::InvalidThreshold
    );
    Ok(())
}

fn epoch(env: &Env) -> Result<u64, GatewayAuthError> {
    env.storage()
        .instance()
        .get(&DataKey::Epoch)
        .ok_or(GatewayAuthError::NotInitialized)
=======
    if threshold == 0 || total_weight < threshold {
        panic_with_error!(env, AuthError::InvalidThreshold);
    }
>>>>>>> 4f92de25
}<|MERGE_RESOLUTION|>--- conflicted
+++ resolved
@@ -32,7 +32,10 @@
         .instance()
         .set(&DataKey::MinimumRotationDelay, &minimum_rotation_delay);
 
-    ensure!(!initial_signers.is_empty(), GatewayAuthError::InvalidSigners);
+    ensure!(
+        !initial_signers.is_empty(),
+        GatewayAuthError::InvalidSigners
+    );
 
     for signers in initial_signers.into_iter() {
         rotate_signers(&env, &signers, false)?;
@@ -41,7 +44,11 @@
     Ok(())
 }
 
-pub fn validate_proof(env: &Env, data_hash: &BytesN<32>, proof: Proof) -> Result<bool, GatewayAuthError> {
+pub fn validate_proof(
+    env: &Env,
+    data_hash: &BytesN<32>,
+    proof: Proof,
+) -> Result<bool, GatewayAuthError> {
     let signers_set = proof.weighted_signers();
 
     let signers_hash: BytesN<32> = env.crypto().keccak256(&signers_set.to_xdr(env)).into();
@@ -105,16 +112,15 @@
         &new_epoch,
     );
 
-<<<<<<< HEAD
-    event::rotate_signers(env, new_signers.clone());
-    Ok(())
-=======
     event::rotate_signers(env, new_signers_hash, new_epoch);
-}
-
-pub fn epoch(env: &Env) -> u64 {
-    env.storage().instance().get(&DataKey::Epoch).unwrap()
->>>>>>> 4f92de25
+    Ok(())
+}
+
+pub fn epoch(env: &Env) -> Result<u64, GatewayAuthError> {
+    env.storage()
+        .instance()
+        .get(&DataKey::Epoch)
+        .ok_or(GatewayAuthError::NotInitialized)
 }
 
 fn message_hash_to_sign(env: &Env, signers_hash: BytesN<32>, data_hash: &BytesN<32>) -> Hash<32> {
@@ -132,7 +138,10 @@
     env.crypto().keccak256(&msg)
 }
 
-fn update_rotation_timestamp(env: &Env, enforce_rotation_delay: bool) -> Result<(), GatewayAuthError> {
+fn update_rotation_timestamp(
+    env: &Env,
+    enforce_rotation_delay: bool,
+) -> Result<(), GatewayAuthError> {
     let minimum_rotation_delay: u64 = env
         .storage()
         .instance()
@@ -198,7 +207,10 @@
     let mut total_weight = 0u128;
 
     for signer in weighted_signers.signers.iter() {
-        ensure!(previous_signer < signer.signer, GatewayAuthError::InvalidSigners);
+        ensure!(
+            previous_signer < signer.signer,
+            GatewayAuthError::InvalidSigners
+        );
 
         ensure!(signer.weight != 0, GatewayAuthError::InvalidWeights);
 
@@ -207,22 +219,9 @@
     }
 
     let threshold = weighted_signers.threshold;
-<<<<<<< HEAD
     ensure!(
         threshold != 0 && total_weight >= threshold,
         GatewayAuthError::InvalidThreshold
     );
     Ok(())
-}
-
-fn epoch(env: &Env) -> Result<u64, GatewayAuthError> {
-    env.storage()
-        .instance()
-        .get(&DataKey::Epoch)
-        .ok_or(GatewayAuthError::NotInitialized)
-=======
-    if threshold == 0 || total_weight < threshold {
-        panic_with_error!(env, AuthError::InvalidThreshold);
-    }
->>>>>>> 4f92de25
 }