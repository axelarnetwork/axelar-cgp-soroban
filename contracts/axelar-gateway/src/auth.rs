<<<<<<< HEAD
use axelar_soroban_interfaces::{
    axelar_gateway::GatewayError,
    types::{ProofSignature, ProofSigner, WeightedSigner},
};
use axelar_soroban_std::ensure;
use soroban_sdk::{crypto::Hash, xdr::ToXdr, Bytes, BytesN, Env, Vec};
=======
use axelar_soroban_interfaces::types::{ProofSignature, ProofSigner, WeightedSigner};
use soroban_sdk::{crypto::Hash, panic_with_error, Bytes, BytesN, Env, Vec};
>>>>>>> 0456b044

use crate::event;
use crate::storage_types::DataKey;
use axelar_soroban_interfaces::types::{Proof, WeightedSigners};

pub fn initialize_auth(
    env: Env,
    domain_separator: BytesN<32>,
    minimum_rotation_delay: u64,
    previous_signer_retention: u64,
    initial_signers: Vec<WeightedSigners>,
) -> Result<(), GatewayError> {
    env.storage().instance().set(&DataKey::Epoch, &0_u64);

    // TODO: Do we need to manually expose these in a query, or can it be read directly off of storage in Stellar?
    env.storage().instance().set(
        &DataKey::PreviousSignerRetention,
        &previous_signer_retention,
    );

    env.storage()
        .instance()
        .set(&DataKey::DomainSeparator, &domain_separator);

    env.storage()
        .instance()
        .set(&DataKey::MinimumRotationDelay, &minimum_rotation_delay);

    ensure!(!initial_signers.is_empty(), GatewayError::InvalidSigners);

    for signers in initial_signers.into_iter() {
        rotate_signers(&env, &signers, false)?;
    }

    Ok(())
}

pub fn validate_proof(
    env: &Env,
    data_hash: &BytesN<32>,
    proof: Proof,
) -> Result<bool, GatewayError> {
    let signers_set = proof.weighted_signers();

    let signers_hash = signers_set.hash(env);

<<<<<<< HEAD
    let signers_epoch: u64 = env
        .storage()
        .persistent()
        .get(&DataKey::EpochBySignerHash(signers_hash.clone()))
        .unwrap_or(0);

    ensure!(signers_epoch != 0, GatewayError::InvalidSigners);
=======
    let signers_epoch = signers_epoch(env, &signers_hash)
        .unwrap_or_else(|| panic_with_error!(env, AuthError::InvalidSigners));
>>>>>>> 0456b044

    let current_epoch: u64 = epoch(env)?;

    let is_latest_signers: bool = signers_epoch == current_epoch;

    let previous_signers_retention: u64 = env
        .storage()
        .instance()
        .get(&DataKey::PreviousSignerRetention)
        .ok_or(GatewayError::NotInitialized)?;

    ensure!(
        current_epoch - signers_epoch <= previous_signers_retention,
        GatewayError::InvalidSigners
    );

    let msg_hash = message_hash_to_sign(env, signers_hash, data_hash);

    ensure!(
        validate_signatures(env, msg_hash, proof),
        GatewayError::InvalidSignatures
    );

    Ok(is_latest_signers)
}

pub fn rotate_signers(
    env: &Env,
    new_signers: &WeightedSigners,
    enforce_rotation_delay: bool,
) -> Result<(), GatewayError> {
    validate_signers(env, new_signers)?;

    update_rotation_timestamp(env, enforce_rotation_delay)?;

<<<<<<< HEAD
    let new_signers_hash: BytesN<32> = env
        .crypto()
        .keccak256(&new_signers.clone().to_xdr(env))
        .into();
    let new_epoch: u64 = epoch(env)? + 1;
=======
    let new_signers_hash = new_signers.hash(env);

    let new_epoch: u64 = epoch(env) + 1;
>>>>>>> 0456b044

    env.storage().instance().set(&DataKey::Epoch, &new_epoch);

    env.storage()
        .persistent()
        .set(&DataKey::SignerHashByEpoch(new_epoch), &new_signers_hash);

    // signers must be distinct, since nonce should guarantee uniqueness even if signers are repeated
    if signers_epoch(env, &new_signers_hash).is_some() {
        panic_with_error!(env, AuthError::DuplicateSigners);
    }

    env.storage().persistent().set(
        &DataKey::EpochBySignerHash(new_signers_hash.clone()),
        &new_epoch,
    );

    event::rotate_signers(env, new_epoch, new_signers_hash);

    Ok(())
}

pub fn epoch(env: &Env) -> Result<u64, GatewayError> {
    env.storage()
        .instance()
        .get(&DataKey::Epoch)
        .ok_or(GatewayError::NotInitialized)
}

fn message_hash_to_sign(env: &Env, signers_hash: BytesN<32>, data_hash: &BytesN<32>) -> Hash<32> {
    let domain_separator: BytesN<32> = env
        .storage()
        .instance()
        .get(&DataKey::DomainSeparator)
        .unwrap();

    let mut msg: Bytes = domain_separator.into();
    msg.extend_from_array(&signers_hash.to_array());
    msg.extend_from_array(&data_hash.to_array());

    // TODO: use an appropriate non tx overlapping prefix
    env.crypto().keccak256(&msg)
}

fn update_rotation_timestamp(env: &Env, enforce_rotation_delay: bool) -> Result<(), GatewayError> {
    let minimum_rotation_delay: u64 = env
        .storage()
        .instance()
        .get(&DataKey::MinimumRotationDelay)
        .unwrap();

    let last_rotation_timestamp: u64 = env
        .storage()
        .instance()
        .get(&DataKey::LastRotationTimestamp)
        .unwrap_or(0);

    let current_timestamp = env.ledger().timestamp();

    if enforce_rotation_delay {
        ensure!(
            current_timestamp - last_rotation_timestamp >= minimum_rotation_delay,
            GatewayError::InsufficientRotationDelay
        );
    }

    env.storage()
        .instance()
        .set(&DataKey::LastRotationTimestamp, &current_timestamp);

    Ok(())
}

fn validate_signatures(env: &Env, msg_hash: Hash<32>, proof: Proof) -> bool {
    let mut total_weight = 0u128;

    for ProofSigner {
        signer: WeightedSigner {
            signer: public_key,
            weight,
        },
        signature,
    } in proof.signers.iter()
    {
        if let ProofSignature::Signed(signature) = signature {
            env.crypto()
                .ed25519_verify(&public_key, msg_hash.to_bytes().as_ref(), &signature);

            total_weight = total_weight.checked_add(weight).unwrap();

            if total_weight >= proof.threshold {
                return true;
            }
        }
    }

    false
}

/// Check if signer set is valid, i.e signer/pub key hash are in sorted order,
/// weights are non-zero and sum to at least threshold
fn validate_signers(env: &Env, weighted_signers: &WeightedSigners) -> Result<(), GatewayError> {
    ensure!(
        !weighted_signers.signers.is_empty(),
        GatewayError::InvalidSigners
    );

    // TODO: what's the min address/hash?
    let mut previous_signer = BytesN::<32>::from_array(env, &[0; 32]);
    let mut total_weight = 0u128;

    for signer in weighted_signers.signers.iter() {
        ensure!(
            previous_signer < signer.signer,
            GatewayError::InvalidSigners
        );

        ensure!(signer.weight != 0, GatewayError::InvalidWeight);

        previous_signer = signer.signer;
        total_weight = total_weight
            .checked_add(signer.weight)
            .ok_or(GatewayError::WeightOverflow)?;
    }

    let threshold = weighted_signers.threshold;
<<<<<<< HEAD
    ensure!(
        threshold != 0 && total_weight >= threshold,
        GatewayError::InvalidThreshold
    );

    Ok(())
=======
    if threshold == 0 || total_weight < threshold {
        panic_with_error!(env, AuthError::InvalidThreshold);
    }
}

fn signers_epoch(env: &Env, signers_hash: &BytesN<32>) -> Option<u64> {
    env.storage()
        .persistent()
        .get(&DataKey::EpochBySignerHash(signers_hash.clone()))
>>>>>>> 0456b044
}<|MERGE_RESOLUTION|>--- conflicted
+++ resolved
@@ -1,14 +1,9 @@
-<<<<<<< HEAD
 use axelar_soroban_interfaces::{
     axelar_gateway::GatewayError,
     types::{ProofSignature, ProofSigner, WeightedSigner},
 };
 use axelar_soroban_std::ensure;
-use soroban_sdk::{crypto::Hash, xdr::ToXdr, Bytes, BytesN, Env, Vec};
-=======
-use axelar_soroban_interfaces::types::{ProofSignature, ProofSigner, WeightedSigner};
-use soroban_sdk::{crypto::Hash, panic_with_error, Bytes, BytesN, Env, Vec};
->>>>>>> 0456b044
+use soroban_sdk::{crypto::Hash, Bytes, BytesN, Env, Vec};
 
 use crate::event;
 use crate::storage_types::DataKey;
@@ -55,18 +50,7 @@
 
     let signers_hash = signers_set.hash(env);
 
-<<<<<<< HEAD
-    let signers_epoch: u64 = env
-        .storage()
-        .persistent()
-        .get(&DataKey::EpochBySignerHash(signers_hash.clone()))
-        .unwrap_or(0);
-
-    ensure!(signers_epoch != 0, GatewayError::InvalidSigners);
-=======
-    let signers_epoch = signers_epoch(env, &signers_hash)
-        .unwrap_or_else(|| panic_with_error!(env, AuthError::InvalidSigners));
->>>>>>> 0456b044
+    let signers_epoch: u64 = signers_epoch(env, &signers_hash).ok_or(GatewayError::InvalidSigners)?;
 
     let current_epoch: u64 = epoch(env)?;
 
@@ -102,17 +86,9 @@
 
     update_rotation_timestamp(env, enforce_rotation_delay)?;
 
-<<<<<<< HEAD
-    let new_signers_hash: BytesN<32> = env
-        .crypto()
-        .keccak256(&new_signers.clone().to_xdr(env))
-        .into();
+    let new_signers_hash = new_signers.hash(env);
+
     let new_epoch: u64 = epoch(env)? + 1;
-=======
-    let new_signers_hash = new_signers.hash(env);
-
-    let new_epoch: u64 = epoch(env) + 1;
->>>>>>> 0456b044
 
     env.storage().instance().set(&DataKey::Epoch, &new_epoch);
 
@@ -121,9 +97,7 @@
         .set(&DataKey::SignerHashByEpoch(new_epoch), &new_signers_hash);
 
     // signers must be distinct, since nonce should guarantee uniqueness even if signers are repeated
-    if signers_epoch(env, &new_signers_hash).is_some() {
-        panic_with_error!(env, AuthError::DuplicateSigners);
-    }
+    ensure!(signers_epoch(env, &new_signers_hash).is_none(), GatewayError::DuplicateSigners);
 
     env.storage().persistent().set(
         &DataKey::EpochBySignerHash(new_signers_hash.clone()),
@@ -239,22 +213,16 @@
     }
 
     let threshold = weighted_signers.threshold;
-<<<<<<< HEAD
     ensure!(
         threshold != 0 && total_weight >= threshold,
         GatewayError::InvalidThreshold
     );
 
     Ok(())
-=======
-    if threshold == 0 || total_weight < threshold {
-        panic_with_error!(env, AuthError::InvalidThreshold);
-    }
 }
 
 fn signers_epoch(env: &Env, signers_hash: &BytesN<32>) -> Option<u64> {
     env.storage()
         .persistent()
         .get(&DataKey::EpochBySignerHash(signers_hash.clone()))
->>>>>>> 0456b044
 }