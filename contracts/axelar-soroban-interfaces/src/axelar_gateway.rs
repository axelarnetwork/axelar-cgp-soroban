use soroban_sdk::{contractclient, Address, Bytes, BytesN, Env, String, Vec};

use crate::types::{Message, Proof, WeightedSigners};

use soroban_sdk::contracterror;

#[contracterror]
#[derive(Copy, Clone, Debug, Eq, PartialEq, PartialOrd, Ord)]
#[repr(u32)]
pub enum GatewayAuthError {
    // General
    NotInitialized = 1,
    AlreadyInitialized = 2,
    // Auth
    InvalidThreshold = 3,
    InvalidProof = 4,
    InvalidSigners = 5,
    InsufficientRotationDelay = 6,
    InvalidSignatures = 7,
    InvalidWeights = 8,
    // Gateway
    EmptyMessages = 9,
    RotationAlreadyExecuted = 10,
    NotLatestSigners = 11,
}

/// Interface for the Axelar Gateway.
#[contractclient(name = "AxelarGatewayClient")]
pub trait AxelarGatewayInterface {
    /// Initialize the gateway
    fn initialize(
        env: Env,
        operator: Address,
        domain_separator: BytesN<32>,
        previous_signers_retention: u64,
        minimum_rotation_delay: u64,
        initial_signers: Vec<WeightedSigners>,
    ) -> Result<(), GatewayAuthError>;

    /// Call a contract on another chain with the given payload. The destination address can validate the contract call on the destination gateway.
    fn call_contract(
        env: Env,
        caller: Address,
        destination_chain: String,
        destination_address: String,
        payload: Bytes,
    );

    fn approve_messages(env: Env, messages: Vec<Message>, proof: Proof) -> Result<(), GatewayAuthError>;

    /// Validate if a contract call with the given payload BytesN<32> and source caller info is approved,
    /// preventing re-validation (i.e distinct contract calls can be validated at most once).
    /// `caller` must be the intended `destination_address` of the contract call for validation to succeed.
    fn validate_message(
        env: Env,
        caller: Address,
        message_id: String,
        source_chain: String,
        source_address: String,
        payload_hash: BytesN<32>,
    ) -> bool;

    /// Return true if a contract call with the given payload BytesN<32> and source caller info is approved.
    fn is_message_approved(
        env: Env,
        message_id: String,
        source_chain: String,
        source_address: String,
        contract_address: Address,
        payload_hash: BytesN<32>,
    ) -> bool;

    /// Return true if a contract call with the given payload BytesN<32> and source caller info has been executed.
    fn is_message_executed(env: Env, message_id: String, source_chain: String) -> bool;

    fn rotate_signers(
        env: Env,
        signers: WeightedSigners,
        proof: Proof,
        enforce_rotation_delay: bool,
    ) -> Result<(), GatewayAuthError>;

    fn transfer_operatorship(env: Env, new_operator: Address) -> Result<(), GatewayAuthError>;

<<<<<<< HEAD
    fn operator(env: &Env) -> Result<Address, GatewayAuthError>;
=======
    fn operator(env: &Env) -> Address;

    fn epoch(env: &Env) -> u64;

    fn version(env: Env) -> String;

    fn upgrade(env: Env, new_wasm_hash: BytesN<32>);
>>>>>>> 4f92de25
}<|MERGE_RESOLUTION|>--- conflicted
+++ resolved
@@ -82,15 +82,11 @@
 
     fn transfer_operatorship(env: Env, new_operator: Address) -> Result<(), GatewayAuthError>;
 
-<<<<<<< HEAD
     fn operator(env: &Env) -> Result<Address, GatewayAuthError>;
-=======
-    fn operator(env: &Env) -> Address;
 
-    fn epoch(env: &Env) -> u64;
+    fn epoch(env: &Env) -> Result<u64, GatewayAuthError>;
 
     fn version(env: Env) -> String;
 
-    fn upgrade(env: Env, new_wasm_hash: BytesN<32>);
->>>>>>> 4f92de25
+    fn upgrade(env: Env, new_wasm_hash: BytesN<32>) -> Result<(), GatewayAuthError>;
 }